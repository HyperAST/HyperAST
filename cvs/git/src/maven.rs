use std::{
    fmt::{self, Debug},
    ops::AddAssign,
    path::PathBuf,
};

use hyper_ast::{
    hashed::SyntaxNodeHashs,
    position::{StructuralPosition, TreePath},
    store::defaults::{LabelIdentifier, NodeIdentifier},
    tree_gen::SubTreeMetrics,
    types::{LabelStore as _, Labeled, Tree, Type, Typed, WithChildren},
};
<<<<<<< HEAD
use rusted_gumtree_gen_ts_java::legion_with_refs as java_tree_gen;
use rusted_gumtree_gen_ts_xml::legion::XmlTreeGen;
=======
use hyper_ast_gen_ts_java::legion_with_refs as java_tree_gen;
use hyper_ast_gen_ts_xml::xml_tree_gen::{self, XmlTreeGen};
>>>>>>> 06595047

use crate::{Accumulator, SimpleStores, PROPAGATE_ERROR_ON_BAD_CST_NODE};

pub(crate) fn handle_pom_file<'a>(
    tree_gen: &mut XmlTreeGen<'a>,
    name: &[u8],
    text: &'a [u8],
) -> Result<POM, ()> {
<<<<<<< HEAD
    let tree = match tree_gen.tree_sitter_parse(text) {
=======
    let tree = match xml_tree_gen::XmlTreeGen::tree_sitter_parse(text) {
>>>>>>> 06595047
        Ok(tree) => tree,
        Err(tree) => {
            log::warn!("bad CST");
            // println!("{}", name);
            log::debug!("{}", tree.root_node().to_sexp());
            if PROPAGATE_ERROR_ON_BAD_CST_NODE {
<<<<<<< HEAD
                return Err(())
=======
                return Err(());
>>>>>>> 06595047
            } else {
                tree
            }
        }
    };
    let x = tree_gen.generate_file(&name, text, tree.walk()).local;
    // TODO extract submodules, dependencies and directories. maybe even more ie. artefact id, ...
    let x = POM {
        compressed_node: x.compressed_node,
        metrics: x.metrics,
        submodules: vec![],
        source_dirs: vec!["src/main/java".to_owned()],
        test_source_dirs: vec!["src/test/java".to_owned()],
    };
    Ok(x)
}

#[derive(Debug, Clone)]
pub struct POM {
    pub compressed_node: NodeIdentifier,
    pub metrics: SubTreeMetrics<SyntaxNodeHashs<u32>>,
    submodules: Vec<String>,
    source_dirs: Vec<String>,
    test_source_dirs: Vec<String>,
}

pub struct IterMavenModules2<'a> {
    stores: &'a SimpleStores,
    parents: Vec<NodeIdentifier>,
    offsets: Vec<usize>,
    /// to tell that we need to pop a parent, we could also use a bitvec instead of Option::None
    remaining: Vec<Option<NodeIdentifier>>,
}

impl<'a> Debug for IterMavenModules2<'a> {
    fn fmt(&self, f: &mut fmt::Formatter<'_>) -> fmt::Result {
        f.debug_struct("IterMavenModules")
            .field("parents", &self.parents())
            .field("offsets", &self.offsets())
            .field("remaining", &self.remaining)
            .finish()
    }
}

impl<'a> Iterator for IterMavenModules2<'a> {
    type Item = StructuralPosition;

    fn next(&mut self) -> Option<Self::Item> {
        self.next_node().map(|x| {
            StructuralPosition::from((
                self.parents().to_vec(),
                self.offsets().to_vec(),
                x,
            ))
        })
    }
}

impl<'a> IterMavenModules2<'a> {
    pub fn new(stores: &'a SimpleStores, root: NodeIdentifier) -> Self {
        Self {
            stores,
            parents: vec![],
            offsets: vec![0],
            remaining: vec![Some(root)],
        }
    }
    pub fn parents(&self) -> &[NodeIdentifier] {
        &self.parents[..self.parents.len() - 1]
    }
    pub fn offsets(&self) -> &[usize] {
        &self.offsets[..self.offsets.len() - 1]
    }

    pub(crate) fn next_node(&mut self) -> Option<NodeIdentifier> {
        let x;
        loop {
            if let Some(c) = self.remaining.pop()? {
                self.offsets.last_mut().unwrap().add_assign(1);
                x = c;
                break;
            } else {
                self.offsets.pop();
                self.parents.pop();
            }
        }

        let b = self.stores.node_store.resolve(x);
        let t = b.get_type();

        let is_src = if b.has_label() {
            self.stores.label_store.resolve(b.get_label()).eq("src")
        } else {
            false
        };

        if is_src {
            return self.next_node();
        } else if t != Type::MavenDirectory {
            return self.next_node();
        }

        self.parents.push(x);
        self.offsets.push(0);
        self.remaining.push(None);
        if b.has_children() {
            self.remaining
                .extend(b.get_children().iter().rev().map(|x| Some(*x)));
        }

        let contains_pom = b
            .get_children()
            .iter()
            .find(|x| {
                if let Some(n) = self.stores.node_store.try_resolve(**x) {
                    log::debug!("f {:?}", n.get_type());
                    n.get_type().eq(&Type::xml_SourceFile)
                        && if n.has_label() {
                            log::debug!(
                                "f name: {:?}",
                                self.stores.label_store.resolve(n.get_label())
                            );
                            self.stores.label_store.resolve(n.get_label()).eq("pom.xml")
                        } else {
                            false
                        }
                } else {
                    false
                }
            })
            .is_some();

        if contains_pom {
            Some(x)
        } else {
            while !self.remaining.is_empty() {
                if let Some(x) = self.next_node() {
                    return Some(x);
                }
            }
            None
        }
    }
}

#[derive(Debug, Clone)]
pub struct MD {
    pub(crate) metrics: SubTreeMetrics<SyntaxNodeHashs<u32>>,
    pub(crate) ana: MavenPartialAnalysis,
}

pub struct MavenModuleAcc {
    pub(crate) name: String,
    pub(crate) children_names: Vec<LabelIdentifier>,
    pub(crate) children: Vec<NodeIdentifier>,
    pub(crate) metrics: SubTreeMetrics<SyntaxNodeHashs<u32>>, //java_tree_gen::SubTreeMetrics<SyntaxNodeHashs<u32>>,
    pub(crate) ana: MavenPartialAnalysis,
    pub(crate) sub_modules: Option<Vec<PathBuf>>,
    pub(crate) main_dirs: Option<Vec<PathBuf>>,
    pub(crate) test_dirs: Option<Vec<PathBuf>>,
}

impl From<String> for MavenModuleAcc {
    fn from(name: String) -> Self {
        Self {
            name,
            children_names: Default::default(),
            children: Default::default(),
            // simple: BasicAccumulator::new(kind),
            metrics: Default::default(),
            ana: MavenPartialAnalysis::new(),
            sub_modules: None,
            main_dirs: None,
            test_dirs: None,
        }
    }
}

impl MavenModuleAcc {
    pub(crate) fn new(name: String) -> Self {
        Self {
            name,
            children_names: Default::default(),
            children: Default::default(),
            // simple: BasicAccumulator::new(kind),
            metrics: Default::default(),
            ana: MavenPartialAnalysis::new(),
            sub_modules: None,
            main_dirs: None,
            test_dirs: None,
        }
    }
    pub(crate) fn with_content(
        name: String,
        sub_modules: Vec<PathBuf>,
        main_dirs: Vec<PathBuf>,
        test_dirs: Vec<PathBuf>,
    ) -> Self {
        Self {
            name,
            children_names: Default::default(),
            children: Default::default(),
            // simple: BasicAccumulator::new(kind),
            metrics: Default::default(),
            ana: MavenPartialAnalysis::new(),
            sub_modules: if sub_modules.is_empty() {
                None
            } else {
                Some(sub_modules)
            },
            main_dirs: if main_dirs.is_empty() {
                None
            } else {
                Some(main_dirs)
            },
            test_dirs: if test_dirs.is_empty() {
                None
            } else {
                Some(test_dirs)
            },
        }
    }
}

impl MavenModuleAcc {
<<<<<<< HEAD
    pub(crate) fn push_pom(&mut self, name: DefaultLabelIdentifier, full_node: POM) {
=======
    pub(crate) fn push_pom(&mut self, name: LabelIdentifier, full_node: POM) {
>>>>>>> 06595047
        self.children.push(full_node.compressed_node);
        self.children_names.push(name);
        self.main_dirs = Some(full_node.source_dirs.iter().map(|x| x.into()).collect());
        self.test_dirs = Some(
            full_node
                .test_source_dirs
                .iter()
                .map(|x| x.into())
                .collect(),
        );
        self.sub_modules = Some(full_node.submodules.iter().map(|x| x.into()).collect());
        // TODO
        // self.metrics.acc(full_node.1);
        // full_node.2.acc(&Type::Directory, &mut self.ana);
    }
    pub(crate) fn push_submodule(
        &mut self,
        name: LabelIdentifier,
        full_node: (NodeIdentifier, MD),
    ) {
        self.children.push(full_node.0);
        self.children_names.push(name);
        self.metrics.acc(full_node.1.metrics);
        // TODO ana
        // full_node.2.acc(&Type::Directory, &mut self.ana);
    }
    pub(crate) fn push_source_directory(
        &mut self,
        name: LabelIdentifier,
        full_node: java_tree_gen::Local,
    ) {
        self.children.push(full_node.compressed_node);
        self.children_names.push(name);
        self.metrics.acc(SubTreeMetrics {
            hashs: full_node.metrics.hashs,
            size: full_node.metrics.size,
            height: full_node.metrics.height,
        });
        // TODO ana
        // full_node.2.acc(&Type::Directory, &mut self.ana);
    }
    pub(crate) fn push_test_source_directory(
        &mut self,
        name: LabelIdentifier,
        full_node: java_tree_gen::Local,
    ) {
        self.children.push(full_node.compressed_node);
        self.children_names.push(name);
        self.metrics.acc(SubTreeMetrics {
            hashs: full_node.metrics.hashs,
            size: full_node.metrics.size,
            height: full_node.metrics.height,
        });
        // TODO ana
        // full_node.2.acc(&Type::Directory, &mut self.ana);
    }
}

#[derive(Debug, Clone)]
pub(crate) struct MavenPartialAnalysis {
    submodules: Vec<()>,
    main_dirs: Vec<()>,
    test_dirs: Vec<()>,
}

impl MavenPartialAnalysis {
    pub(crate) fn new() -> Self {
        // TODO
        Self {
            submodules: vec![],
            main_dirs: vec![],
            test_dirs: vec![],
        }
    }
    pub(crate) fn resolve(&self) -> Self {
        Self {
            submodules: self.submodules.clone(),
            main_dirs: self.main_dirs.clone(),
            test_dirs: self.test_dirs.clone(),
        }
    }
}

pub struct IterMavenModules<'a, T: TreePath<NodeIdentifier>> {
    stores: &'a SimpleStores,
    path: T,
    stack: Vec<(NodeIdentifier, usize, Option<Vec<NodeIdentifier>>)>,
}

impl<'a, T: TreePath<NodeIdentifier>> Debug for IterMavenModules<'a, T> {
    fn fmt(&self, f: &mut fmt::Formatter<'_>) -> fmt::Result {
        todo!()
    }
}

impl<'a, T: TreePath<NodeIdentifier> + Debug + Clone> Iterator for IterMavenModules<'a, T> {
    type Item = T;

    fn next(&mut self) -> Option<Self::Item> {
        loop {
            let (node, offset, children) = self.stack.pop()?;
            if let Some(children) = children {
                if offset < children.len() {
                    let child = children[offset];
                    self.path.check(&self.stores).unwrap();
                    {
                        let b = self.stores.node_store.resolve(node);
                        if b.has_children() {
                            let cs = b.get_children();
                            // println!("children: {:?} {} {:?}", node,cs.len(),cs);
                            assert!(offset < cs.len());
                            assert_eq!(child, cs[offset]);
                        } else {
                            panic!()
                        }
                    }
                    if offset == 0 {
                        match self.path.node() {
                            Some(x) => assert_eq!(*x, node),
                            None => {}
                        }
                        self.path.goto(child, offset);
                        self.path.check(&self.stores).unwrap();
                    } else {
                        match self.path.node() {
                            Some(x) => assert_eq!(*x, children[offset - 1]),
                            None => {}
                        }
                        self.path.inc(child);
                        assert_eq!(*self.path.offset().unwrap(), offset + 1);
                        self.path.check(&self.stores).expect(&format!(
                            "{:?} {} {:?} {:?} {:?}",
                            node, offset, child, children, self.path
                        ));
                    }
                    self.stack.push((node, offset + 1, Some(children)));
                    self.stack.push((child, 0, None));
                    continue;
                } else {
                    self.path.check(&self.stores).unwrap();
                    self.path.pop().expect("should not go higher than root");
                    self.path.check(&self.stores).unwrap();
                    continue;
                }
            } else {
                let b = self.stores.node_store.resolve(node);

                if self.is_dead_end(&b) {
                    continue;
                }

                if b.has_children() {
                    let children = b.get_children();
                    self.stack.push((node, 0, Some(children.to_vec())));
                }

                if self.is_matching(&b) {
                    self.path.check(&self.stores).unwrap();
                    return Some(self.path.clone());
                }
            }
        }
    }
}

impl<'a, T: TreePath<NodeIdentifier>> IterMavenModules<'a, T> {
    pub fn new(stores: &'a SimpleStores, path: T, root: NodeIdentifier) -> Self {
        let stack = vec![(root, 0, None)];
        Self {
            stores,
            path,
            stack,
        }
    }

    fn is_dead_end(&self, b: &hyper_ast::store::nodes::legion::HashedNodeRef) -> bool {
        let t = b.get_type();
        let is_src = if b.has_label() {
            self.stores.label_store.resolve(b.get_label()).eq("src")
        } else {
            false
        };

        is_src || t != Type::MavenDirectory
    }
    fn is_matching(&self, b: &hyper_ast::store::nodes::legion::HashedNodeRef) -> bool {
        let contains_pom = b
            .get_children()
            .iter()
            .find(|x| {
                if let Some(n) = self.stores.node_store.try_resolve(**x) {
                    log::debug!("f {:?}", n.get_type());
                    n.get_type().eq(&Type::xml_SourceFile)
                        && if n.has_label() {
                            log::debug!(
                                "f name: {:?}",
                                self.stores.label_store.resolve(n.get_label())
                            );
                            self.stores.label_store.resolve(n.get_label()).eq("pom.xml")
                        } else {
                            false
                        }
                } else {
                    false
                }
            })
            .is_some();
        contains_pom
    }
}

impl hyper_ast::tree_gen::Accumulator for MavenModuleAcc {
    type Node= (LabelIdentifier, (NodeIdentifier, MD));
    fn push(&mut self, (name, full_node): Self::Node) {
        self.children.push(full_node.0);
        self.children_names.push(name);
        self.metrics.acc(full_node.1.metrics);
        // TODO ana
        // full_node.2.acc(&Type::Directory, &mut self.ana);
    }

    // fn push(
    //     &mut self,
    //     _full_node: (NodeIdentifier, MD),
    // ) {
    //     panic!()
    // }
}

impl Accumulator for MavenModuleAcc {
    type Unlabeled = (NodeIdentifier, MD);
    // fn push(
    //     &mut self,
    //     name: LabelIdentifier,
    //     full_node: (NodeIdentifier, MD),
    // ) {
    //     self.children.push(full_node.0);
    //     self.children_names.push(name);
    //     self.metrics.acc(full_node.1.metrics);
    //     // TODO ana
    //     // full_node.2.acc(&Type::Directory, &mut self.ana);
    // }
}<|MERGE_RESOLUTION|>--- conflicted
+++ resolved
@@ -11,13 +11,8 @@
     tree_gen::SubTreeMetrics,
     types::{LabelStore as _, Labeled, Tree, Type, Typed, WithChildren},
 };
-<<<<<<< HEAD
-use rusted_gumtree_gen_ts_java::legion_with_refs as java_tree_gen;
-use rusted_gumtree_gen_ts_xml::legion::XmlTreeGen;
-=======
 use hyper_ast_gen_ts_java::legion_with_refs as java_tree_gen;
 use hyper_ast_gen_ts_xml::xml_tree_gen::{self, XmlTreeGen};
->>>>>>> 06595047
 
 use crate::{Accumulator, SimpleStores, PROPAGATE_ERROR_ON_BAD_CST_NODE};
 
@@ -26,22 +21,14 @@
     name: &[u8],
     text: &'a [u8],
 ) -> Result<POM, ()> {
-<<<<<<< HEAD
-    let tree = match tree_gen.tree_sitter_parse(text) {
-=======
     let tree = match xml_tree_gen::XmlTreeGen::tree_sitter_parse(text) {
->>>>>>> 06595047
         Ok(tree) => tree,
         Err(tree) => {
             log::warn!("bad CST");
             // println!("{}", name);
             log::debug!("{}", tree.root_node().to_sexp());
             if PROPAGATE_ERROR_ON_BAD_CST_NODE {
-<<<<<<< HEAD
-                return Err(())
-=======
                 return Err(());
->>>>>>> 06595047
             } else {
                 tree
             }
@@ -267,11 +254,7 @@
 }
 
 impl MavenModuleAcc {
-<<<<<<< HEAD
-    pub(crate) fn push_pom(&mut self, name: DefaultLabelIdentifier, full_node: POM) {
-=======
     pub(crate) fn push_pom(&mut self, name: LabelIdentifier, full_node: POM) {
->>>>>>> 06595047
         self.children.push(full_node.compressed_node);
         self.children_names.push(name);
         self.main_dirs = Some(full_node.source_dirs.iter().map(|x| x.into()).collect());
