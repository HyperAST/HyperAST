//! Mixing hecs entity builder with legion intoComponentSource
//! ```
//! let mut world = legion::World::new(Default::default());
//! let mut components = EntityBuilder::new();
//! components.add(42i32);
//! components.add(true);
//! components.add(vec![0, 1, 2, 3]);
//! components.add("hello");
//! components.add(0u64);
//! let components = components.build();
//! let entity = world.extend(components)[0];
//! assert_eq!(Ok(&42), world.entry(entity).unwrap().get_component::<i32>());
//! assert_eq!(Ok(&vec![0, 1, 2, 3]), world.entry(entity).unwrap().get_component::<Vec<i32>>());
//!
//! ```

// WIP
// TODO try to use it in generators to facilitate adding new metadata
//! # Possible build facilities
//! ```
//! struct Builder<T, S> {
//!     inner: BuiltEntity,
//!     phantom: PhantomData<T,S>
//! }
//! fn new<T:TypeTrait, H:NodeHashs>(t:T, h:H) -> Builder<T,Typed> {
//!     let mut inner = BuiltEntity::default();
//!     inner.add(t);
//!     inner.add(h);
//!     Builder {
//!         inner,
//!         phantom: PhantomData
//!     }
//! }
//! 
//! trait Final {}
//! struct Typed;
//! struct Keyword;
//! impl Final for Keyword {}
//! struct Labeled;
//! impl Final for Labeled {}
//! struct WithChildren;
//! impl Final for WithChildren {}
//! 
//! // use a bound on T to know if it can have a label ?
//! impl<T> Builder<T,Typed> {
//!     pub fn label(self, l: LabelIdentifier) -> Builder<T, Labeled> {
//!         let mut inner = self.inner;
//!         inner.add(l);
//!         Builder {
//!             inner,
//!             phantom: PhantomData
//!         }
//!     }
//!     pub fn children(self, cs: Children) -> Builder<T, WithChildren> {
//!         let mut inner = self.inner;
//!         inner.add(cs);
//!         Builder {
//!             inner,
//!             phantom: PhantomData
//!         }
//!     }
//!     pub fn add_metadata(self, md: MD) -> Builder<T, Keyword> {
//!         let mut inner = self.inner;
//!         inner.add(md);
//!         Builder {
//!             inner,
//!             phantom: PhantomData
//!         }
//!     }
//! }
//! 
//! impl<T, S:Final> Builder<T,S> {
//!     pub fn add_metadata(self, md: MD) -> Builder<T, S> {
//!         let mut inner = self.inner;
//!         inner.add(md);
//!         Builder {
//!             inner,
//!             phantom: PhantomData
//!         }
//!     }
//!     pub fn build(self) -> BuiltEntity {
//!         self.inner.build()
//!     }
//! }
//! 
//! ```

use std::{
    alloc::{alloc, dealloc, Layout},
    any::TypeId,
    collections::HashMap,
    hash::{BuildHasher, BuildHasherDefault, Hasher},
    ptr::NonNull,
};

use legion::{
    query::{FilterResult, LayoutFilter},
    storage::{
        ArchetypeSource, ArchetypeWriter, ComponentSource, ComponentTypeId, EntityLayout,
        UnknownComponentStorage,
    },
    Entity,
};

use super::*;

/// A builder of entities for a archetypal store, here legion.
pub struct BuiltEntity {
    inner: Common<fn() -> Box<dyn UnknownComponentStorage>>,
}

#[derive(Default)]
pub struct EntityBuilder {
    pub inner: Common<fn() -> Box<dyn UnknownComponentStorage>>,
}

impl EntityBuilder {
    pub fn new() -> Self {
        Self::default()
    }
    pub fn build(self) -> BuiltEntity {
        BuiltEntity {
            inner: self.inner,
        }
    }

    /// Add `component` to the entity.
    ///
    /// If the bundle already contains a component of type `T`, it will be dropped and replaced with
    /// the most recently added one.
    pub fn add<T: Component>(&mut self, mut component: T) -> &mut Self {
        unsafe {
            self.inner.add(
                (&mut component as *mut T).cast(),
                TypeInfo::of::<T>(),
                || Box::new(T::Storage::default()), //DynamicClone::new::<T>(),
            );
        }
        core::mem::forget(component);
        self
    }
}

// impl Iterator for BuiltEntity {
//     type Item = Self;

//     fn next(&mut self) -> Option<Self::Item> {
//         let r = todo!();

//         self.i += 1;
//         Some(r)
//     }
// }

impl IntoComponentSource for BuiltEntity
// where
//     I: IntoIterator,
//     DynBuiltEntity<I::Item, I::IntoIter>: ComponentSource,
{
    type Source = BuiltEntity;

    fn into(self) -> Self::Source {
        self
        // <Self::Source>::new(self.into_iter())
    }
}

impl IntoComponentSource for EntityBuilder
// where
//     I: IntoIterator,
//     DynBuiltEntity<I::Item, I::IntoIter>: ComponentSource,
{
    type Source = BuiltEntity;

    fn into(self) -> Self::Source {
        self.build()
        // <Self::Source>::new(self.into_iter())
    }
}

/// A layout filter used to select the appropriate archetype for inserting
/// entities from a component source into a world.
pub struct ComponentSourceFilter(Vec<ComponentTypeId>);

// impl Default for ComponentSourceFilter {
//     fn default() -> Self {
//         ComponentSourceFilter(PhantomData)
//     }
// }

impl LayoutFilter for ComponentSourceFilter {
    fn matches_layout(&self, components: &[ComponentTypeId]) -> FilterResult {
        // FilterResult::Match(components.is_empty())
        // TODO check if inverted
        FilterResult::Match(
            components.len() == self.0.len() && components.iter().all(|x| self.0.contains(x)),
        )
    }
}

impl ArchetypeSource for BuiltEntity {
    type Filter = ComponentSourceFilter;

    fn filter(&self) -> Self::Filter {
        let v = self.inner.info.iter().map(|x| x.0.id()).collect();
        ComponentSourceFilter(v)
    }

    fn layout(&mut self) -> EntityLayout {
        let mut layout = EntityLayout::default();

        for (tid, _offset, meta) in &self.inner.info {
            unsafe {
                layout.register_component_raw(tid.id(), meta.clone());
            }
        }

        layout
    }
}

impl ComponentSource for BuiltEntity {
    fn push_components<'a>(
        &mut self,
        writer: &mut ArchetypeWriter<'a>,
        mut entities: impl Iterator<Item = Entity>,
    ) {
        let entity = entities.next().unwrap();
        writer.push(entity);

        let v = unsafe { Vec::from_raw_parts(self.inner.storage.as_ptr(), self.inner.cursor, 4) };
        dbg!(&v);
        std::mem::forget(v);

        for (ty, offset, _) in &mut self.inner.info {
            let mut target = writer.claim_components_unknown(ty.id());
            let ptr = unsafe { self.inner.storage.as_ptr().add(*offset) };
            let len = ty.layout().size();

            println!();
            println!("store:  {:?}", self.inner.storage.as_ptr());
            println!("ptr:    {:p}", ptr);
            println!("off:    {:?}", offset);
            println!("cursor: {:?}", self.inner.cursor);
            println!("len:    {:?}", len);
            if ty.id().type_id() == TypeId::of::<(Vec<usize>,)>() {
                let aaa = ptr as *mut (Vec<usize>,);
                dbg!(unsafe { aaa.as_ref() });
            } else if ty.id().type_id() == TypeId::of::<(Box<[u32]>,)>() {
                let aaa = ptr as *mut (Box<[u32]>,);
                dbg!(unsafe { aaa.as_ref() });
            } else if ty.id().type_id() == TypeId::of::<Vec<u64>>() {
                let aaa = ptr as *mut Vec<u64>;
                dbg!(unsafe { aaa.as_ref() });
            }
            let len = 1;
            unsafe { target.extend_memcopy_raw(ptr, len) };
            if ty.id().type_id() == TypeId::of::<(Vec<usize>,)>() {
                let aaa = ptr as *mut (Vec<usize>,);
                dbg!(unsafe { aaa.as_ref() });
            } else if ty.id().type_id() == TypeId::of::<(Box<[u32]>,)>() {
                let aaa = ptr as *mut (Box<[u32]>,);
                dbg!(unsafe { aaa.as_ref() });
            } else if ty.id().type_id() == TypeId::of::<Vec<u64>>() {
                let aaa = ptr as *mut Vec<u64>;
                dbg!(unsafe { aaa.as_ref() });
            }
        }
    }
}

// impl legion::internals::insert::KnownLength for DynBuiltEntity<(), Iter>
// where
//     Iter: ExactSizeIterator,
// {
//     fn len(&self) -> usize {
//         self.iter.len()
//     }
// }

/// A hasher optimized for hashing a single TypeId.
///
/// TypeId is already thoroughly hashed, so there's no reason to hash it again.
/// Just leave the bits unchanged.
#[derive(Default)]
pub(crate) struct TypeIdHasher {
    hash: u64,
}

impl Hasher for TypeIdHasher {
    fn write_u64(&mut self, n: u64) {
        // Only a single value can be hashed, so the old hash should be zero.
        debug_assert_eq!(self.hash, 0);
        self.hash = n;
    }

    // Tolerate TypeId being either u64 or u128.
    fn write_u128(&mut self, n: u128) {
        debug_assert_eq!(self.hash, 0);
        self.hash = n as u64;
    }

    fn write(&mut self, bytes: &[u8]) {
        debug_assert_eq!(self.hash, 0);

        // This will only be called if TypeId is neither u64 nor u128, which is not anticipated.
        // In that case we'll just fall back to using a different hash implementation.
        let mut hasher = <DefaultHashBuilder as BuildHasher>::Hasher::default();
        hasher.write(bytes);
        self.hash = hasher.finish();
    }

    fn finish(&self) -> u64 {
        self.hash
    }
}

/// A HashMap with TypeId keys
///
/// Because TypeId is already a fully-hashed u64 (including data in the high seven bits,
/// which hashbrown needs), there is no need to hash it again. Instead, this uses the much
/// faster no-op hash.
pub(crate) type TypeIdMap<V> = HashMap<TypeId, V, BuildHasherDefault<TypeIdHasher>>;

/// Metadata required to store a component.
///
/// All told, this means a [`TypeId`], to be able to dynamically name/check the component type; a
/// [`Layout`], so that we know how to allocate memory for this component type; and a drop function
/// which internally calls [`core::ptr::drop_in_place`] with the correct type parameter.
#[derive(Debug, Copy, Clone)]
pub struct TypeInfo {
    id: ComponentTypeId,
    layout: Layout,
    drop: unsafe fn(*mut u8),
    // #[cfg(debug_assertions)]
    // type_name: &'static str,
}

impl TypeInfo {
    /// Construct a `TypeInfo` directly from the static type.
    pub fn of<T: 'static + Send + Sync>() -> Self {
        unsafe fn drop_ptr<T>(x: *mut u8) {
            x.cast::<T>().drop_in_place()
        }

        Self {
            id: ComponentTypeId::of::<T>(),
            layout: Layout::new::<T>(),
            drop: drop_ptr::<T>,
            // #[cfg(debug_assertions)]
            // type_name: core::any::type_name::<T>(),
        }
    }

    // /// Construct a `TypeInfo` from its components. This is useful in the rare case that you have
    // /// some kind of pointer to raw bytes/erased memory holding a component type, coming from a
    // /// source unrelated to hecs, and you want to treat it as an insertable component by
    // /// implementing the `DynamicBundle` API.
    // pub fn from_parts(id: ComponentTypeId, layout: Layout, drop: unsafe fn(*mut u8)) -> Self {
    //     Self {
    //         id,
    //         layout,
    //         drop,
    //         // #[cfg(debug_assertions)]
    //         // type_name: "<unknown> (TypeInfo constructed from parts)",
    //     }
    // }

    /// Access the `TypeId` for this component type.
    pub fn id(&self) -> ComponentTypeId {
        self.id
    }

    /// Access the `Layout` of this component type.
    pub fn layout(&self) -> Layout {
        self.layout
    }

    /// Directly call the destructor on a pointer to data of this component type.
    ///
    /// # Safety
    ///
    /// All of the caveats of [`core::ptr::drop_in_place`] apply, with the additional requirement
    /// that this method is being called on a pointer to an object of the correct component type.
    pub unsafe fn drop(&self, data: *mut u8) {
        (self.drop)(data)
    }

    /// Get the function pointer encoding the destructor for the component type this `TypeInfo`
    /// represents.
    pub fn drop_shim(&self) -> unsafe fn(*mut u8) {
        self.drop
    }
}

pub struct Common<M> {
    storage: NonNull<u8>,
    layout: Layout,
    cursor: usize,
    info: Vec<(TypeInfo, usize, M)>,
    ids: Vec<TypeId>,
    indices: TypeIdMap<usize>,
}

impl<M> Common<M> {
    fn has<T: Component>(&self) -> bool {
        self.indices.contains_key(&TypeId::of::<T>())
    }

    fn get_by_tid<'a, T>(&'a self, tid: &TypeId) -> Option<T> {
        let index = self.indices.get(tid)?;
        let (_, offset, _) = self.info[*index];
        unsafe {
            let storage = self.storage.as_ptr().add(offset).cast::<T>();
            // Some(T::from_raw(storage))
            Some(todo!())
        }
    }

    // fn get<'a, T: ComponentRefShared<'a>>(&'a self) -> Option<T> {
    //     let index = self.indices.get(&TypeId::of::<T::Component>())?;
    //     let (_, offset, _) = self.info[*index];
    //     unsafe {
    //         let storage = self.storage.as_ptr().add(offset).cast::<T::Component>();
    //         Some(T::from_raw(storage))
    //     }
    // }

    // fn get_mut<'a, T: ComponentRef<'a>>(&'a self) -> Option<T> {
    //     let index = self.indices.get(&TypeId::of::<T::Component>())?;
    //     let (_, offset, _) = self.info[*index];
    //     unsafe {
    //         let storage = self.storage.as_ptr().add(offset).cast::<T::Component>();
    //         Some(T::from_raw(storage))
    //     }
    // }

    fn component_types(&self) -> impl Iterator<Item = ComponentTypeId> + '_ {
        self.info.iter().map(|(info, _, _)| info.id())
    }

    unsafe fn grow(
        min_size: usize,
        cursor: usize,
        align: usize,
        storage: NonNull<u8>,
    ) -> (NonNull<u8>, Layout) {
        let layout = Layout::from_size_align(min_size.next_power_of_two().max(64), align).unwrap();
        let new_storage = NonNull::new_unchecked(alloc(layout));
        std::ptr::copy_nonoverlapping(storage.as_ptr(), new_storage.as_ptr(), cursor);
        (new_storage, layout)
    }

    fn clear(&mut self) {
        self.ids.clear();
        self.indices.clear();
        self.cursor = 0;
        // NOTE we do not clone stuff and use everything, thus we do not need to drop things pointed by structures in storage
        // unsafe {
        //     for (ty, offset, _) in self.info.drain(..) {
        //         ty.drop(self.storage.as_ptr().add(offset));
        //     }
        // }
    }

    unsafe fn add(&mut self, ptr: *mut u8, ty: TypeInfo, meta: M) {
        use std::collections::hash_map::Entry;
        use std::ptr;
        match self.indices.entry(ty.id().type_id()) {
            Entry::Occupied(occupied) => {
                let index = *occupied.get();
                let (ty, offset, _) = self.info[index];
                let storage = self.storage.as_ptr().add(offset);

                // Drop the existing value
                ty.drop(storage);

                // Overwrite the old value with our new one.
                ptr::copy_nonoverlapping(ptr, storage, ty.layout().size());
            }
            Entry::Vacant(vacant) => {
                let offset = align(self.cursor, ty.layout().align());
                let end = offset + ty.layout().size();
                if end > self.layout.size() || ty.layout().align() > self.layout.align() {
                    let new_align = self.layout.align().max(ty.layout().align());
                    let (new_storage, new_layout) =
                        Self::grow(end, self.cursor, new_align, self.storage);
                    if self.layout.size() != 0 {
                        dealloc(self.storage.as_ptr(), self.layout);
                    }
                    self.storage = new_storage;
                    self.layout = new_layout;
                }

                if ty.id().type_id() == TypeId::of::<(Vec<usize>,)>() {
                    let aaa = ptr as *mut (Vec<usize>,);
                    dbg!(aaa.as_ref());
                    // let v = unsafe { Vec::<usize>::from_raw_parts(ptr as *mut usize, 4, 4) };
                    // dbg!(&v);
                    // std::mem::forget(v);
                }

                if ty.id().type_id() == TypeId::of::<(Box<[u32]>,)>() {
                    let aaa = ptr as *mut (Box<[u32]>,);
                    dbg!(aaa.as_ref());
                    // let v = unsafe { Vec::<usize>::from_raw_parts(ptr as *mut usize, 4, 4) };
                    // dbg!(&v);
                    // std::mem::forget(v);
                }

                let addr = self.storage.as_ptr().add(offset);
                ptr::copy_nonoverlapping(ptr, addr, ty.layout().size());

                vacant.insert(self.info.len());
                self.info.push((ty, offset, meta));
                self.cursor = end;

                if ty.id().type_id() == TypeId::of::<(Box<[u32]>,)>() {
                    let aaa = ptr as *mut (Box<[u32]>,);
                    dbg!(aaa.as_ref());
                    // let v = unsafe { Vec::<usize>::from_raw_parts(ptr as *mut usize, 4, 4) };
                    // dbg!(&v);
                    // std::mem::forget(v);
                }
            }
        }
    }
}
fn align(x: usize, alignment: usize) -> usize {
    debug_assert!(alignment.is_power_of_two());
    (x + alignment - 1) & (!alignment + 1)
}
unsafe impl<M> Send for Common<M> {}
unsafe impl<M> Sync for Common<M> {}

impl<M> Drop for Common<M> {
    fn drop(&mut self) {
        // Ensure buffered components aren't leaked
        self.clear();
        if self.layout.size() != 0 {
            unsafe {
                dealloc(self.storage.as_ptr(), self.layout);
            }
        }
    }
}

impl<M> Default for Common<M> {
    /// Create a builder representing an entity with no components
    fn default() -> Self {
        Self {
            storage: NonNull::dangling(),
            layout: Layout::from_size_align(0, 8).unwrap(),
            cursor: 0,
            info: Vec::new(),
            ids: Vec::new(),
            indices: Default::default(),
        }
    }
}

#[test]
fn example() {
    let mut world = legion::World::new(Default::default());
    let mut components = EntityBuilder::new();
    components.add(42i32);
    components.add(true);
    components.add(vec![0, 1, 2, 3]);
    components.add("hello");
    components.add(0u64);
    let components = components.build();
    let entity = world.extend(components)[0];
    assert_eq!(Ok(&42), world.entry(entity).unwrap().get_component::<i32>());
    assert_eq!(
        Ok(&vec![0, 1, 2, 3]),
        world.entry(entity).unwrap().get_component::<Vec<i32>>()
    );
}

#[test]
fn simple() {
    let mut world = legion::World::new(Default::default());
    let mut components = EntityBuilder::new();
<<<<<<< HEAD
    let mut comp0: (Box<[u32]>,) = (vec![0, 0, 0, 0, 0, 1, 4100177920].into_boxed_slice(),); //0, 14, 43, 10, 876, 7, 1065, 35
    let comp0_saved = comp0.clone();
    let comp0_ptr = (&mut comp0) as *mut (Box<[u32]>,);
    components.add(comp0);
    unsafe { (*comp0_ptr).0[4] = 42 };
=======
    let mut comp0: (Box<[u32]>,) = (vec![0,0,0,0,0,1,4100177920].into_boxed_slice(),);//0, 14, 43, 10, 876, 7, 1065, 35
    let mut comp0_saved = comp0.clone();
    let comp0_ptr  = (&mut comp0) as *mut (Box<[u32]>,);
    components.add(comp0);
    unsafe{(*comp0_ptr).0[4] = 42};
    comp0_saved.0[4] = 42;
>>>>>>> d9a246f2
    let comp1: i32 = 0;
    components.add(comp1);
    let comp2: bool = true;
    components.add(comp2);
    let mut comp3: Vec<u64> = vec![0, 1, 2, 3];
    let comp3_saved = comp3.clone();
    let comp3_ptr = (&mut comp3) as *mut Vec<u64>;
    components.add(comp3);
    let comp4: String = "ewgwgwsegwesf".into();
    components.add(comp4.clone());
    let comp5: u64 = 0;
    components.add(comp5);
    let components = components.build();
    dbg!(unsafe { comp0_ptr.as_ref() });
    let entity = world.extend(components)[0];
    assert_eq!(
        Some(&comp0_saved),
        unsafe { comp0_ptr.as_ref() },
        "slice should not have changed"
    );
    assert_eq!(
        Some(&comp3_saved),
        unsafe { comp3_ptr.as_ref() },
        "vec should not have changed"
    );

    if let Some(entry) = world.entry(entity) {
<<<<<<< HEAD
        unsafe { (*comp0_ptr).0[5] += 1 };
        dbg!(unsafe { comp0_ptr.as_ref() });
=======
        unsafe{(*comp0_ptr).0[5] += 1};
        comp0_saved.0[5] += 1;
        dbg!(unsafe{comp0_ptr.as_ref()});
>>>>>>> d9a246f2
        assert_eq!(Ok(&comp0_saved), entry.get_component::<(Box<[u32]>,)>());
        assert_eq!(Ok(&comp1), entry.get_component::<i32>());
        assert_eq!(Ok(&comp2), entry.get_component::<bool>());
        assert_eq!(Ok(&comp3_saved), entry.get_component::<Vec<u64>>());
        assert_eq!(Ok(&comp4), entry.get_component::<String>());
    }
}<|MERGE_RESOLUTION|>--- conflicted
+++ resolved
@@ -581,20 +581,12 @@
 fn simple() {
     let mut world = legion::World::new(Default::default());
     let mut components = EntityBuilder::new();
-<<<<<<< HEAD
-    let mut comp0: (Box<[u32]>,) = (vec![0, 0, 0, 0, 0, 1, 4100177920].into_boxed_slice(),); //0, 14, 43, 10, 876, 7, 1065, 35
-    let comp0_saved = comp0.clone();
-    let comp0_ptr = (&mut comp0) as *mut (Box<[u32]>,);
-    components.add(comp0);
-    unsafe { (*comp0_ptr).0[4] = 42 };
-=======
     let mut comp0: (Box<[u32]>,) = (vec![0,0,0,0,0,1,4100177920].into_boxed_slice(),);//0, 14, 43, 10, 876, 7, 1065, 35
     let mut comp0_saved = comp0.clone();
     let comp0_ptr  = (&mut comp0) as *mut (Box<[u32]>,);
     components.add(comp0);
     unsafe{(*comp0_ptr).0[4] = 42};
     comp0_saved.0[4] = 42;
->>>>>>> d9a246f2
     let comp1: i32 = 0;
     components.add(comp1);
     let comp2: bool = true;
@@ -622,14 +614,9 @@
     );
 
     if let Some(entry) = world.entry(entity) {
-<<<<<<< HEAD
-        unsafe { (*comp0_ptr).0[5] += 1 };
-        dbg!(unsafe { comp0_ptr.as_ref() });
-=======
         unsafe{(*comp0_ptr).0[5] += 1};
         comp0_saved.0[5] += 1;
         dbg!(unsafe{comp0_ptr.as_ref()});
->>>>>>> d9a246f2
         assert_eq!(Ok(&comp0_saved), entry.get_component::<(Box<[u32]>,)>());
         assert_eq!(Ok(&comp1), entry.get_component::<i32>());
         assert_eq!(Ok(&comp2), entry.get_component::<bool>());
