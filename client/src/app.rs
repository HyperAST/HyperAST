use std::time::Duration;

use axum::{
    error_handling::HandleErrorLayer,
    response::{IntoResponse, Response},
    routing::{get, post},
    BoxError, Json, Router,
};
use http::StatusCode;
use tower::ServiceBuilder;
use tower_http::trace::TraceLayer;

use crate::{
    commit, fetch, file,
<<<<<<< HEAD
    scripting::{self, ComputeResult, ScriptContent, ScriptingError, ScriptingParam},
    track, view, RepoConfig, SharedState,
=======
    scripting::{
        self, ScriptContent, ScriptContentDepth, ScriptingError, ScriptingParam,
    },
    track, view, SharedState,
>>>>>>> d9a246f2
};

impl IntoResponse for ScriptingError {
    fn into_response(self) -> Response {
        let mut resp = Json(self).into_response();
        *resp.status_mut() = StatusCode::BAD_REQUEST;
        resp
    }
}

// TODO try to use the extractor pattern more, specifically for the shared state,
// I think it would help inadvertently holding resources longer than necessary,
// and maybe do more preparation stuff here, + measurments ? can it be done by a layer ?

// #[axum_macros::debug_handler]
async fn scripting(
    axum::extract::Path(path): axum::extract::Path<ScriptingParam>,
    axum::extract::State(state): axum::extract::State<SharedState>,
    axum::extract::Json(script): axum::extract::Json<ScriptContent>,
) -> axum::response::Result<Json<scripting::ComputeResult>> {
    let r = scripting::simple(script, state, path)?;
    Ok(r)
}
async fn scripting_depth(
    axum::extract::Path(path): axum::extract::Path<ScriptingParam>,
    axum::extract::State(state): axum::extract::State<SharedState>,
    axum::extract::Json(script): axum::extract::Json<ScriptContentDepth>,
) -> axum::response::Result<Json<scripting::ComputeResults>> {
    let r = scripting::simple_depth(script, state, path)?;
    Ok(r)
}

pub fn scripting_app(_st: SharedState) -> Router<SharedState> {
    let scripting_service_config = ServiceBuilder::new()
        .layer(HandleErrorLayer::new(|e: BoxError| async move {
            dbg!(e);
        }))
        .load_shed()
        .concurrency_limit(16)
        .buffer(200)
        .rate_limit(10, Duration::from_secs(5))
        // .request_body_limit(1024 * 5_000 /* ~5mb */)
        .timeout(Duration::from_secs(10))
        .layer(TraceLayer::new_for_http());
    Router::new()
        .route(
            "/script/github/:user/:name/:commit",
            post(scripting).layer(scripting_service_config.clone()), // .with_state(Arc::clone(&shared_state)),
        )
        .route(
            "/script-depth/github/:user/:name/:commit",
            post(scripting_depth).layer(scripting_service_config.clone()), // .with_state(Arc::clone(&shared_state)),
        )
    // .route(
    //     "/script/gitlab/:user/:name/:commit",
    //     post(scripting).layer(scripting_service_config), // .with_state(Arc::clone(&shared_state)),
    // )
}

pub fn fetch_git_file(_st: SharedState) -> Router<SharedState> {
    let service_config = ServiceBuilder::new()
        .layer(HandleErrorLayer::new(|e: BoxError| async move {
            dbg!(e);
        }))
        .load_shed()
        .concurrency_limit(8)
        .buffer(20)
        .rate_limit(5, Duration::from_secs(1))
        // .request_body_limit(1024 * 5_000 /* ~5mb */)
        .timeout(Duration::from_secs(10))
        .layer(TraceLayer::new_for_http());
    Router::new().route(
        "/file/github/:user/:name/:commit/*file",
        get(file).layer(service_config.clone()), // .with_state(Arc::clone(&shared_state)),
    )
}

// #[axum_macros::debug_handler]
async fn file(
    axum::extract::Path(path): axum::extract::Path<file::FetchFileParam>,
    axum::extract::State(state): axum::extract::State<SharedState>,
) -> axum::response::Result<String> {
    dbg!(&path);
    file::from_hyper_ast(state, path).map_err(|err| err.into())
}

pub fn track_code_route(_st: SharedState) -> Router<SharedState> {
    let service_config = ServiceBuilder::new()
        .layer(HandleErrorLayer::new(|e: BoxError| async move {
            dbg!(e);
        }))
        .load_shed()
        .concurrency_limit(8)
        .buffer(20)
        .rate_limit(2, Duration::from_secs(2))
        // .request_body_limit(1024 * 5_000 /* ~5mb */)
        .timeout(Duration::from_secs(10))
        .layer(TraceLayer::new_for_http());
    Router::new()
        .route(
            "/track/github/:user/:name/:commit/*file",
            get(track_code).layer(service_config.clone()), // .with_state(Arc::clone(&shared_state)),
        )
        .route(
            "/track_at_path/github/:user/:name/:commit/*path",
            get(track_code_at_path).layer(service_config.clone()),
        )
        .route(
            "/track_at_path_with_changes/github/:user/:name/:commit/*path",
            get(track_code_at_path_with_changes).layer(service_config.clone()),
        )
}

// #[axum_macros::debug_handler]
async fn track_code(
    axum::extract::Path(path): axum::extract::Path<track::TrackingParam>,
    axum::extract::Query(query): axum::extract::Query<track::TrackingQuery>,
    axum::extract::State(state): axum::extract::State<SharedState>,
) -> impl IntoResponse {
    dbg!(&path);
    dbg!(&query);
    track::track_code(state, path, query)
}
async fn track_code_at_path(
    axum::extract::Path(path): axum::extract::Path<track::TrackingAtPathParam>,
    axum::extract::State(state): axum::extract::State<SharedState>,
    axum::extract::Query(query): axum::extract::Query<track::TrackingQuery>,
) -> impl IntoResponse {
    dbg!(&path);
    dbg!(&query);
    track::track_code_at_path(state, path, query)
}
async fn track_code_at_path_with_changes(
    axum::extract::Path(path): axum::extract::Path<track::TrackingAtPathParam>,
    axum::extract::State(state): axum::extract::State<SharedState>,
    axum::extract::Query(query): axum::extract::Query<track::TrackingQuery>,
) -> impl IntoResponse {
    dbg!(&path);
    dbg!(&query);
    track::track_code_at_path_with_changes(state, path, query)
}

pub fn view_code_route(_st: SharedState) -> Router<SharedState> {
    let service_config = ServiceBuilder::new()
        .layer(HandleErrorLayer::new(|e: BoxError| async move {
            dbg!(e);
        }))
        .load_shed()
        .concurrency_limit(8)
        .buffer(20)
        .rate_limit(2, Duration::from_secs(5))
        // .request_body_limit(1024 * 5_000 /* ~5mb */)
        .timeout(Duration::from_secs(10))
        .layer(TraceLayer::new_for_http());
    Router::new()
        .route(
            "/view/github/:user/:name/:commit/*path",
            get(view_code).layer(service_config.clone()), // .with_state(Arc::clone(&shared_state)),
        )
        .route(
            "/view/github/:user/:name/:commit/",
            get(view_code).layer(service_config.clone()), // .with_state(Arc::clone(&shared_state)),
        )
        .route(
            "/view/:id",
            get(view_code_with_node_id).layer(service_config.clone()), // .with_state(Arc::clone(&shared_state)),
        )
}

// #[axum_macros::debug_handler]
async fn view_code(
    axum::extract::Path(path): axum::extract::Path<view::Parameters>,
    axum::extract::State(state): axum::extract::State<SharedState>,
) -> axum::response::Result<Json<view::ViewRes>> {
    dbg!(&path);
    view::view(state, path).map_err(|err| err.into())
}
async fn view_code_with_node_id(
    axum::extract::Path(id): axum::extract::Path<u64>,
    axum::extract::State(state): axum::extract::State<SharedState>,
) -> axum::response::Result<Json<view::ViewRes>> {
    view::view_with_node_id(state, id).map_err(|err| err.into())
}

pub fn fetch_code_route(_st: SharedState) -> Router<SharedState> {
    let service_config = ServiceBuilder::new()
        .layer(HandleErrorLayer::new(|e: BoxError| async move {
            dbg!(e);
        }))
        .load_shed()
        .concurrency_limit(8)
        .buffer(20)
        .rate_limit(2, Duration::from_secs(5))
        // .request_body_limit(1024 * 5_000 /* ~5mb */)
        .timeout(Duration::from_secs(10))
        .layer(TraceLayer::new_for_http());
    Router::new()
        .route(
            "/fetch/github/:user/:name/:commit/*path",
            get(fetch_code).layer(service_config.clone()), // .with_state(Arc::clone(&shared_state)),
        )
        .route(
            "/fetch/github/:user/:name/:commit/",
            get(fetch_code).layer(service_config.clone()), // .with_state(Arc::clone(&shared_state)),
        )
        .route(
            "/fetch-ids/*ids",
            get(fetch_code_with_node_ids).layer(service_config.clone()), // .with_state(Arc::clone(&shared_state)),
        )
        .route(
            "/fetch-labels/*ids",
            get(fetch_labels).layer(service_config.clone()), // .with_state(Arc::clone(&shared_state)),
        )
}
// #[axum_macros::debug_handler]
async fn fetch_code(
    axum::extract::Path(path): axum::extract::Path<fetch::Parameters>,
    axum::extract::State(state): axum::extract::State<SharedState>,
) -> axum::response::Result<fetch::FetchedNodes> {
    dbg!(&path);
    fetch::fetch(state, path).map_err(|err| err.into())
}
async fn fetch_code_with_node_ids(
    axum::extract::Path(ids): axum::extract::Path<String>,
    axum::extract::State(state): axum::extract::State<SharedState>,
) -> axum::response::Result<Timed<fetch::FetchedNodes>> {
    dbg!(&ids);
    fetch::fetch_with_node_ids(state, ids.split("/")).map_err(|err| err.into())
}
async fn fetch_labels(
    axum::extract::Path(ids): axum::extract::Path<String>,
    axum::extract::State(state): axum::extract::State<SharedState>,
) -> axum::response::Result<Timed<fetch::FetchedLabels>> {
    dbg!(&ids);
    fetch::fetch_labels(state, ids.split("/")).map_err(|err| err.into())
}

impl IntoResponse for fetch::FetchedLabels {
    fn into_response(self) -> Response {
        let resp = Json(self).into_response();
        resp
    }
}

impl IntoResponse for fetch::FetchedNodes {
    fn into_response(self) -> Response {
        dbg!();
        let to_string = serde_json::to_string(&self);
        dbg!();
        let var_name = to_string.unwrap();
        dbg!();
        let resp = var_name.into_response();
        // let resp = Json(self).into_response();
        dbg!();
        resp
    }
}

pub fn commit_metadata_route(_st: SharedState) -> Router<SharedState> {
    let service_config = ServiceBuilder::new()
        .layer(HandleErrorLayer::new(|e: BoxError| async move {
            dbg!(e);
        }))
        .load_shed()
        .concurrency_limit(8)
        .buffer(20)
        .rate_limit(2, Duration::from_secs(5))
        // .request_body_limit(1024 * 5_000 /* ~5mb */)
        .timeout(Duration::from_secs(10))
        .layer(TraceLayer::new_for_http());
    Router::new().route(
        "/commit/github/:user/:name/:version",
        get(commit_metadata).layer(service_config.clone()), // .with_state(Arc::clone(&shared_state)),
    )
}

#[axum_macros::debug_handler]
async fn commit_metadata(
    axum::extract::Path(path): axum::extract::Path<commit::Param>,
    axum::extract::State(state): axum::extract::State<SharedState>,
) -> axum::response::Result<Json<commit::Metadata>> {
    dbg!(&path);
    commit::commit_metadata(state, path).map_err(|err| err.into())
}

pub struct Timed<T> {
    pub(crate) time: f64,
    pub(crate) content: T,
}

impl<T: IntoResponse> IntoResponse for Timed<T> {
    fn into_response(self) -> Response {
        let mut resp = self.content.into_response();
        let headers = resp.headers_mut();
        // eg. Server-Timing: cache;desc="Cache Read";dur=23.2
        headers.insert(
            "Server-Timing",
            format!("db;desc=\"DB Read\";dur={}", self.time)
                .parse()
                .unwrap(),
        );
        resp
    }
}<|MERGE_RESOLUTION|>--- conflicted
+++ resolved
@@ -12,15 +12,10 @@
 
 use crate::{
     commit, fetch, file,
-<<<<<<< HEAD
-    scripting::{self, ComputeResult, ScriptContent, ScriptingError, ScriptingParam},
-    track, view, RepoConfig, SharedState,
-=======
     scripting::{
         self, ScriptContent, ScriptContentDepth, ScriptingError, ScriptingParam,
     },
     track, view, SharedState,
->>>>>>> d9a246f2
 };
 
 impl IntoResponse for ScriptingError {
