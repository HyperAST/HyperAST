use core::fmt;
use std::{
    collections::hash_map::DefaultHasher,
    hash::{BuildHasher, Hash, Hasher},
};

pub fn hash<T: ?Sized + Hash>(x: &T) -> u64 {
    let mut state = DefaultHasher::default();
    x.hash(&mut state);
    state.finish()
}

/// Creates the `u64` hash value for the given value using the given hash builder.
pub fn make_hash<T>(builder: &impl BuildHasher, value: &T) -> u64
where
    T: ?Sized + Hash,
{
    let state = &mut builder.build_hasher();
    value.hash(state);
    state.finish()
}

pub fn clamp_u64_to_u32(x: &u64) -> u32 {
    (((x & 0xffff0000) >> 32) as u32) ^ ((x & 0xffff) as u32)
}

#[derive(Clone)]
pub struct MemoryUsage {
    allocated: Bytes,
}

impl fmt::Display for MemoryUsage {
    fn fmt(&self, fmt: &mut fmt::Formatter) -> fmt::Result {
        write!(fmt, "{}", self.allocated)
    }
}

impl Into<Bytes> for MemoryUsage {
    fn into(self) -> Bytes {
        self.allocated
    }
}
impl Into<isize> for MemoryUsage {
    fn into(self) -> isize {
        self.allocated.bytes()
    }
}
impl Into<isize> for &MemoryUsage {
    fn into(self) -> isize {
        self.allocated.bytes()
    }
}

impl std::ops::Sub for MemoryUsage {
    type Output = MemoryUsage;
    fn sub(self, rhs: MemoryUsage) -> MemoryUsage {
        MemoryUsage {
            allocated: self.allocated - rhs.allocated,
        }
    }
}

impl std::ops::Add for MemoryUsage {
    type Output = MemoryUsage;
    fn add(self, rhs: MemoryUsage) -> MemoryUsage {
        MemoryUsage {
            allocated: self.allocated + rhs.allocated,
        }
    }
}
#[cfg(all(target_os = "windows"))]
pub fn memusage() -> MemoryUsage {
    MemoryUsage {
        allocated: Bytes(-1),
    }
}

#[cfg(all(target_os = "linux", target_env = "gnu", not(feature = "jemalloc")))]
pub fn memusage() -> MemoryUsage {
    memusage_linux()
}
#[cfg(all(target_os = "linux", target_env = "gnu", feature = "jemalloc"))]
pub fn memusage() -> MemoryUsage {
    memusage_linux()
}
#[cfg(all(target_os = "macos", feature = "jemalloc"))]
pub fn memusage() -> MemoryUsage {
    memusage_linux()
}
<<<<<<< HEAD
=======

>>>>>>> 7f50d8b8
#[cfg(all(target_os = "linux", target_env = "gnu", not(feature = "jemalloc")))]
pub fn memusage_linux() -> MemoryUsage {
    // todo!()
    // // Linux/glibc has 2 APIs for allocator introspection that we can use: mallinfo and mallinfo2.
    // // mallinfo uses `int` fields and cannot handle memory usage exceeding 2 GB.
    // // mallinfo2 is very recent, so its presence needs to be detected at runtime.
    // // Both are abysmally slow.

    // use std::ffi::CStr;
    // use std::sync::atomic::{AtomicUsize, Ordering};

    // static MALLINFO2: AtomicUsize = AtomicUsize::new(1);

    // let mut mallinfo2 = MALLINFO2.load(Ordering::Relaxed);
    // if mallinfo2 == 1 {
    //     let cstr = CStr::from_bytes_with_nul(b"mallinfo2\0").unwrap();
    //     mallinfo2 = unsafe { libc::dlsym(libc::RTLD_DEFAULT, cstr.as_ptr()) } as usize;
    //     // NB: races don't matter here, since they'll always store the same value
    //     MALLINFO2.store(mallinfo2, Ordering::Relaxed);
    // }

    // if mallinfo2 == 0 {
    //     // mallinfo2 does not exist, use mallinfo.
    //     let alloc = unsafe { libc::mallinfo() }.uordblks as isize;
    //     MemoryUsage {
    //         allocated: Bytes(alloc),
    //     }
    // } else {
    //     let mallinfo2: fn() -> libc::mallinfo2 = unsafe { std::mem::transmute(mallinfo2) };
    //     let alloc = mallinfo2().uordblks as isize;
    //     MemoryUsage {
    //         allocated: Bytes(alloc),
    //     }
    // }
    log::debug!("no way of measuring heap precisely");
    let allocated = 0;
    MemoryUsage {
        allocated: Bytes(allocated as isize),
    }
}

#[cfg(all(target_os = "linux", target_env = "gnu", feature = "jemalloc"))]
pub fn memusage_linux() -> MemoryUsage {
    // #[cfg(not(target_env = "msvc"))]
    use jemalloc_ctl::{epoch, stats};
    // Obtain a MIB for the `epoch`, `stats.allocated`, and
    // `atats.resident` keys:
    let e = epoch::mib().unwrap();
    let allocated = stats::allocated::mib().unwrap();
    // let resident = stats::resident::mib().unwrap();
    e.advance().unwrap();

    // Read statistics using MIB key:
    let allocated = allocated.read().unwrap();
    // let allocated = 0;
    // let resident = resident.read().unwrap();
    // println!("{} bytes allocated/{} bytes resident", allocated, resident);
    MemoryUsage {
        allocated: Bytes(allocated as isize),
    }
}

#[cfg(all(target_os = "macos", feature = "jemalloc"))]
pub fn memusage_linux() -> MemoryUsage {
    // #[cfg(not(target_env = "msvc"))]
    use jemalloc_ctl::{epoch, stats};
    // Obtain a MIB for the `epoch`, `stats.allocated`, and
    // `atats.resident` keys:
    let e = epoch::mib().unwrap();
    let allocated = stats::allocated::mib().unwrap();
    // let resident = stats::resident::mib().unwrap();
    e.advance().unwrap();

    // Read statistics using MIB key:
    let allocated = allocated.read().unwrap();
    // let allocated = 0;
    // let resident = resident.read().unwrap();
    // println!("{} bytes allocated/{} bytes resident", allocated, resident);
    MemoryUsage {
        allocated: Bytes(allocated as isize),
    }
}

#[derive(Default, PartialEq, Eq, PartialOrd, Ord, Hash, Clone, Copy)]
pub struct Bytes(isize);

impl Bytes {
    pub fn megabytes(self) -> isize {
        self.0 / 1024 / 1024
    }
    pub fn bytes(self) -> isize {
        self.0
    }
}

impl fmt::Display for Bytes {
    fn fmt(&self, f: &mut fmt::Formatter) -> fmt::Result {
        let bytes = self.0;
        let mut value = bytes;
        let mut suffix = "b";
        if value.abs() > 4096 {
            value /= 1024;
            suffix = "kb";
            if value.abs() > 4096 {
                value /= 1024;
                suffix = "mb";
            }
        }
        f.pad(&format!("{}{}", value, suffix))
    }
}

impl Into<isize> for &Bytes {
    fn into(self) -> isize {
        self.0
    }
}

impl std::ops::AddAssign<usize> for Bytes {
    fn add_assign(&mut self, x: usize) {
        self.0 += x as isize;
    }
}

impl std::ops::AddAssign<Bytes> for Bytes {
    fn add_assign(&mut self, x: Bytes) {
        self.0 += x.0;
    }
}

impl std::ops::Sub for Bytes {
    type Output = Bytes;
    fn sub(self, rhs: Bytes) -> Bytes {
        Bytes(self.0 - rhs.0)
    }
}

impl std::ops::Add for Bytes {
    type Output = Bytes;
    fn add(self, rhs: Bytes) -> Bytes {
        Bytes(self.0 + rhs.0)
    }
}<|MERGE_RESOLUTION|>--- conflicted
+++ resolved
@@ -87,10 +87,7 @@
 pub fn memusage() -> MemoryUsage {
     memusage_linux()
 }
-<<<<<<< HEAD
-=======
-
->>>>>>> 7f50d8b8
+
 #[cfg(all(target_os = "linux", target_env = "gnu", not(feature = "jemalloc")))]
 pub fn memusage_linux() -> MemoryUsage {
     // todo!()
