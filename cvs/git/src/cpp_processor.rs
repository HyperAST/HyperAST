use std::{iter::Peekable, path::Components};

use git2::{Oid, Repository};
use hyper_ast::{
<<<<<<< HEAD
    filter::BloomSize,
    hashed::{self, IndexingHashBuilder, MetaDataHashsBuilder, SyntaxNodeHashs},
=======
    hashed::SyntaxNodeHashs,
>>>>>>> d9a246f2
    store::{
        defaults::{LabelIdentifier, NodeIdentifier},
        nodes::legion::PendingInsert,
    },
    types::LabelStore,
};
use hyper_ast_gen_ts_cpp::{
    legion::{self as cpp_gen, eq_node},
    types::Type,
};
use tuples::CombinConcat;

use crate::{
    cpp::CppAcc,
    git::BasicGitObject,
    make::MakeModuleAcc,
    preprocessed::{IsSkippedAna, RepositoryProcessor},
    processing::{erased::CommitProcExt, CacheHolding, InFiles, ObjectName},
    Processor, SimpleStores,
};

pub(crate) fn prepare_dir_exploration(tree: git2::Tree) -> Vec<BasicGitObject> {
    tree.iter()
        .rev()
        .map(TryInto::try_into)
        .filter_map(|x| x.ok())
        .collect()
}

pub struct CppProcessor<'repo, 'prepro, 'd, 'c, Acc> {
    repository: &'repo Repository,
    prepro: &'prepro mut RepositoryProcessor,
    stack: Vec<(Oid, Vec<BasicGitObject>, Acc)>,
    pub dir_path: &'d mut Peekable<Components<'c>>,
    parameters: &'d crate::processing::erased::ParametrizedCommitProcessor2Handle<CppProc>,
}

impl<'repo, 'b, 'd, 'c, Acc: From<String>> CppProcessor<'repo, 'b, 'd, 'c, Acc> {
    pub(crate) fn new(
        repository: &'repo Repository,
        prepro: &'b mut RepositoryProcessor,
        dir_path: &'d mut Peekable<Components<'c>>,
        name: &ObjectName,
        oid: git2::Oid,
        parameters: &'d crate::processing::erased::ParametrizedCommitProcessor2Handle<CppProc>,
    ) -> Self {
        let tree = repository.find_tree(oid).unwrap();
        let prepared = prepare_dir_exploration(tree);
        let name = name.try_into().unwrap();
        let stack = vec![(oid, prepared, Acc::from(name))];
        Self {
            stack,
            repository,
            prepro,
            dir_path,
            parameters,
        }
    }
}

type Caches = <crate::processing::file_sys::Cpp as crate::processing::CachesHolding>::Caches;

impl<'repo, 'b, 'd, 'c> Processor<CppAcc> for CppProcessor<'repo, 'b, 'd, 'c, CppAcc> {
    fn pre(&mut self, current_object: BasicGitObject) {
        match current_object {
            BasicGitObject::Tree(oid, name) => {
                self.handle_tree_cached(oid, name);
            }
            BasicGitObject::Blob(oid, name) => {
                if crate::processing::file_sys::Cpp::matches(&name) {
                    self.prepro
                        .help_handle_cpp_file(
                            oid,
                            &mut self.stack.last_mut().unwrap().2,
                            &name,
                            self.repository,
                            *self.parameters,
                        )
                        .unwrap();
                } else {
                    log::debug!("not cpp source file {:?}", name.try_str());
                }
            }
        }
    }
    fn post(&mut self, oid: Oid, acc: CppAcc) -> Option<(cpp_gen::Local, IsSkippedAna)> {
        let skiped_ana = true;
        let name = acc.name.clone();
        let key = (oid, name.as_bytes().into());
        let full_node = make(acc, self.prepro.main_stores_mut());
        self.prepro
            .processing_systems
            .mut_or_default::<CppProcessorHolder>()
            .get_caches_mut()
            .object_map
            .insert(key, (full_node.clone(), skiped_ana));
        let name = self.prepro.main_stores.label_store.get_or_insert(name);
        if self.stack.is_empty() {
            Some((full_node, skiped_ana))
        } else {
            let w = &mut self.stack.last_mut().unwrap().2;
            assert!(
                !w.children_names.contains(&name),
                "{:?} {:?}",
                w.children_names,
                name
            );
            w.push(name, full_node.clone(), skiped_ana);
            None
        }
    }

    fn stack(&mut self) -> &mut Vec<(Oid, Vec<BasicGitObject>, CppAcc)> {
        &mut self.stack
    }
}

impl<'repo, 'prepro, 'd, 'c> CppProcessor<'repo, 'prepro, 'd, 'c, CppAcc> {
    fn handle_tree_cached(&mut self, oid: Oid, name: ObjectName) {
        if let Some(
            // (already, skiped_ana)
            already,
        ) = self
            .prepro
            .processing_systems
            .mut_or_default::<CppProcessorHolder>()
            .get_caches_mut()
            .object_map
            .get(&(oid, name.clone()))
        {
            // reinit already computed node for post order
            let full_node = already.clone();
            // let skiped_ana = *skiped_ana;
            let w = &mut self.stack.last_mut().unwrap().2;
            let name = self.prepro.intern_object_name(&name);
            assert!(!w.children_names.contains(&name));
            hyper_ast::tree_gen::Accumulator::push(w, (name, full_node));
            // w.push(name, full_node, skiped_ana);
        } else {
            log::info!("tree {:?}", name.try_str());
            let tree = self.repository.find_tree(oid).unwrap();
            let prepared: Vec<BasicGitObject> = prepare_dir_exploration(tree);
            self.stack
                .push((oid, prepared, CppAcc::new(name.try_into().unwrap())));
        }
    }
}

#[derive(Clone, PartialEq, Eq)]
pub struct Parameter;
#[derive(Default)]
pub(crate) struct CppProcessorHolder(Option<CppProc>);
pub(crate) struct CppProc {
    parameter: Parameter,
    cache: crate::processing::caches::Cpp,
    commits: std::collections::HashMap<git2::Oid, crate::Commit>,
}
impl crate::processing::erased::Parametrized for CppProcessorHolder {
    type T = Parameter;
    fn register_param(
        &mut self,
        t: Self::T,
    ) -> crate::processing::erased::ParametrizedCommitProcessorHandle {
        let l = self
            .0
            .iter()
            .position(|x| &x.parameter == &t)
            .unwrap_or_else(|| {
                let l = 0; //self.0.len();
                           // self.0.push(CppProc(t));
                self.0 = Some(CppProc {
                    parameter: t,
                    cache: Default::default(),
                    commits: Default::default(),
                });
                l
            });
        use crate::processing::erased::ConfigParametersHandle;
        use crate::processing::erased::ParametrizedCommitProc;
        use crate::processing::erased::ParametrizedCommitProcessorHandle;
        ParametrizedCommitProcessorHandle(self.erased_handle(), ConfigParametersHandle(l))
    }
}
impl crate::processing::erased::CommitProc for CppProc {
    fn process_root_tree(
        &mut self,
        repository: &git2::Repository,
        tree_oid: &git2::Oid,
    ) -> hyper_ast::store::defaults::NodeIdentifier {
        todo!()
    }

    fn prepare_processing(
        &self,
        repository: &git2::Repository,
        tree_oid: crate::preprocessed::CommitBuilder,
    ) -> Box<dyn crate::processing::erased::PreparedCommitProc> {
        todo!()
    }

    fn get_commit(&self, commit_oid: git2::Oid) -> Option<&crate::Commit> {
        self.commits.get(&commit_oid)
    }
}

impl crate::processing::erased::CommitProcExt for CppProc {
    type Holder = CppProcessorHolder;
}
impl crate::processing::erased::ParametrizedCommitProc2 for CppProcessorHolder {
    type Proc = CppProc;

    fn with_parameters_mut(
        &mut self,
        parameters: crate::processing::erased::ConfigParametersHandle,
    ) -> &mut Self::Proc {
        assert_eq!(0, parameters.0);
        self.0.as_mut().unwrap()
    }

    fn with_parameters(
        & self,
        parameters: crate::processing::erased::ConfigParametersHandle,
    ) -> & Self::Proc {
        assert_eq!(0, parameters.0);
        self.0.as_ref().unwrap()
    }
}
impl CacheHolding<crate::processing::caches::Cpp> for CppProc {
    fn get_caches_mut(&mut self) -> &mut crate::processing::caches::Cpp {
        &mut self.cache
    }
    fn get_caches(&self) -> &crate::processing::caches::Cpp {
        &self.cache
    }
}
impl CacheHolding<crate::processing::caches::Cpp> for CppProcessorHolder {
    fn get_caches_mut(&mut self) -> &mut crate::processing::caches::Cpp {
        &mut self.0.as_mut().unwrap().cache
    }
    fn get_caches(&self) -> &crate::processing::caches::Cpp {
        &self.0.as_ref().unwrap().cache
    }
}

#[cfg(feature = "cpp")]
impl RepositoryProcessor {
    fn handle_cpp_blob(
        &mut self,
        oid: Oid,
        name: &ObjectName,
        repository: &Repository,
        parameters: crate::processing::erased::ParametrizedCommitProcessor2Handle<CppProc>,
    ) -> Result<(cpp_gen::Local, IsSkippedAna), crate::ParseErr> {
        self.processing_systems
            .caching_blob_handler::<crate::processing::file_sys::Cpp>()
            .handle2(oid, repository, &name, parameters, |c, n, t| {
                let line_break = if t.contains(&b'\r') {
                    "\r\n".as_bytes().to_vec()
                } else {
                    "\n".as_bytes().to_vec()
                };
                crate::cpp::handle_cpp_file(
                    &mut cpp_gen::CppTreeGen {
                        line_break,
                        stores: &mut self.main_stores,
                        md_cache: &mut c
                            .mut_or_default::<CppProcessorHolder>()
                            .get_caches_mut()
                            .md_cache, //cpp_md_cache,
                    },
                    n,
                    t,
                )
                .map_err(|_| crate::ParseErr::IllFormed)
                .map(|x| (x.local.clone(), false))
            })
    }

    pub(crate) fn help_handle_cpp_file(
        &mut self,
        oid: Oid,
        parent: &mut CppAcc,
        name: &ObjectName,
        repository: &Repository,
        parameters: crate::processing::erased::ParametrizedCommitProcessor2Handle<CppProc>,
    ) -> Result<(), crate::ParseErr> {
        let (full_node, skiped_ana) = self.handle_cpp_blob(oid, name, repository, parameters)?;
        let name = self.intern_object_name(name);
        assert!(!parent.children_names.contains(&name));

        parent.push(name, full_node, skiped_ana);
        Ok(())
    }
    pub(crate) fn help_handle_cpp_file2(
        &mut self,
        oid: Oid,
        parent: &mut MakeModuleAcc,
        name: &ObjectName,
        repository: &Repository,
        parameters: crate::processing::erased::ParametrizedCommitProcessor2Handle<CppProc>,
    ) -> Result<(), crate::ParseErr> {
        let (full_node, skiped_ana) = self.handle_cpp_blob(oid, name, repository, parameters)?;
        let name = self.intern_object_name(name);
        // assert!(!parent_acc.children_names.contains(&name));
        // parent_acc.push_pom(name, x);
        assert!(!parent.children_names.contains(&name));

        parent.push_source_file(name, full_node, skiped_ana);
        Ok(())
    }

    pub(crate) fn handle_cpp_directory<'b, 'd: 'b>(
        &mut self,
        repository: &Repository,
        dir_path: &'b mut Peekable<Components<'d>>,
        name: &ObjectName,
        oid: git2::Oid,
    ) -> (cpp_gen::Local, IsSkippedAna) {
        let h = self
            .processing_systems
            .mut_or_default::<CppProcessorHolder>();

        let handle = CppProc::register_param(h, Parameter);
        CppProcessor::<CppAcc>::new(repository, self, dir_path, name, oid, &handle).process()
    }

    pub(crate) fn help_handle_cpp_folder<'a, 'b, 'c, 'd: 'c>(
        &'a mut self,
        repository: &'b Repository,
        dir_path: &'c mut Peekable<Components<'d>>,
        oid: Oid,
        name: &ObjectName,
    ) -> <CppAcc as hyper_ast::tree_gen::Accumulator>::Node {
        let full_node = self.handle_cpp_directory(repository, dir_path, name, oid);
        let name = self.intern_object_name(name);
        (name, full_node)
    }
}

fn make(acc: CppAcc, stores: &mut SimpleStores) -> cpp_gen::Local {
    use hyper_ast::{
        hashed::{self, IndexingHashBuilder, MetaDataHashsBuilder},
        tree_gen::SubTreeMetrics,
    };
    let node_store = &mut stores.node_store;
    let label_store = &mut stores.label_store;

    let hashs = acc.metrics.hashs;
    let size = acc.metrics.size + 1;
    let height = acc.metrics.height + 1;
    let size_no_spaces = acc.metrics.size_no_spaces + 1;
    let hbuilder = hashed::Builder::new(hashs, &Type::Directory, &acc.name, size_no_spaces);
    let hashable = &hbuilder.most_discriminating();
    let label_id = label_store.get_or_insert(acc.name.clone());

    let eq = eq_node(&Type::Directory, Some(&label_id), &acc.children);

    let insertion = node_store.prepare_insertion(&hashable, eq);

    let compute_md = || {
        let hashs = hbuilder.build();

        let metrics = SubTreeMetrics {
            size,
            height,
            size_no_spaces,
            hashs,
        };

        (None, metrics)
    };

    if let Some(id) = insertion.occupied_id() {
        let (ana, metrics) = compute_md();
        return cpp_gen::Local {
            compressed_node: id,
            metrics,
            ana,
        };
    }

    let (ana, metrics) = compute_md();
    let hashs = hbuilder.build();
    let node_id = compress(
        insertion,
        label_id,
        acc.children,
        acc.children_names,
        size,
        height,
        size_no_spaces,
        hashs,
        true,
        &Default::default(),
    );

    let full_node = cpp_gen::Local {
        compressed_node: node_id.clone(),
        metrics,
        ana,
    };
    full_node
}

fn compress(
    insertion: PendingInsert,
    label_id: LabelIdentifier,
    children: Vec<NodeIdentifier>,
    children_names: Vec<LabelIdentifier>,
    size: u32,
    height: u32,
    size_no_spaces: u32,
    hashs: SyntaxNodeHashs<u32>,
    skiped_ana: bool,
    ana: &cpp_gen::PartialAnalysis,
) -> NodeIdentifier {
    use hyper_ast::{
        filter::BloomSize,
        store::nodes::legion::{compo, compo::CS, NodeStore},
    };
    let vacant = insertion.vacant();
    macro_rules! insert {
        ( $c0:expr, $($c:expr),* $(,)? ) => {{
            let c = $c0;
            $(
                let c = c.concat($c);
            )*
            NodeStore::insert_after_prepare(vacant, c)
        }};
    }
    match children.len() {
        0 => insert!((Type::Directory, label_id, hashs, BloomSize::None),),
        _ => {
            assert_eq!(children_names.len(), children.len());
            let c = (
                Type::Directory,
                label_id,
                compo::Size(size),
                compo::Height(height),
                compo::SizeNoSpaces(size_no_spaces),
                hashs,
                CS(children_names.into_boxed_slice()),
                CS(children.into_boxed_slice()),
            );
            insert!(c, (BloomSize::Much,))
        }
    }
}

// TODO try to separate processing from caching from git
#[cfg(test)]
#[allow(unused)]
mod experiments {
    use crate::{
        git::{NamedObject, ObjectType, TypedObject, UniqueObject},
        processing::InFiles,
        Accumulator,
    };

    use super::*;

    pub(crate) struct GitProcessorMiddleWare<'repo, 'prepro, 'd, 'c> {
        repository: &'repo Repository,
        prepro: &'prepro mut RepositoryProcessor,
        dir_path: &'d mut Peekable<Components<'c>>,
    }

    impl<'repo, 'b, 'd, 'c> GitProcessorMiddleWare<'repo, 'b, 'd, 'c> {
        pub(crate) fn prepare_dir_exploration<It>(&self, current_object: It::Item) -> Vec<It::Item>
        where
            It: Iterator,
            It::Item: NamedObject + UniqueObject<Id = Oid>,
        {
            let tree = self.repository.find_tree(*current_object.id()).unwrap();
            tree.iter()
                .rev()
                .map(|_| todo!())
                // .filter_map(|x| x.ok())
                .collect()
        }
    }

    impl<'repo, 'b, 'd, 'c> CppProcessor<'repo, 'b, 'd, 'c, CppAcc> {
        pub(crate) fn prepare_dir_exploration<T>(&self, current_object: &T) -> Vec<T>
        where
            T: NamedObject + UniqueObject<Id = git2::Oid>,
        {
            let tree = self.repository.find_tree(*current_object.id()).unwrap();
            todo!()
        }
        pub(crate) fn stack(
            &mut self,
            current_object: BasicGitObject,
            prepared: Vec<BasicGitObject>,
            acc: CppAcc,
        ) {
            let tree = self.repository.find_tree(*current_object.id()).unwrap();
            self.stack.push((*current_object.id(), prepared, acc));
        }
        pub(crate) fn help_handle_cpp_file(&mut self, current_object: BasicGitObject) {
            self.prepro
                .help_handle_cpp_file(
                    *current_object.id(),
                    &mut self.stack.last_mut().unwrap().2,
                    current_object.name(),
                    self.repository,
                    *self.parameters,
                )
                .unwrap();
        }
        fn pre(
            &mut self,
            current_object: BasicGitObject,
            already: Option<<CppAcc as Accumulator>::Unlabeled>,
        ) -> Option<<CppAcc as Accumulator>::Unlabeled> {
            match current_object.r#type() {
                ObjectType::Dir => {
                    if let Some(already) = already {
                        let full_node = already.clone();
                        return Some(full_node);
                    }
                    log::info!("tree {:?}", current_object.name().try_str());
                    let prepared: Vec<BasicGitObject> =
                        self.prepare_dir_exploration(&current_object);
                    let acc = CppAcc::new(current_object.name().try_into().unwrap());
                    self.stack(current_object, prepared, acc);
                    None
                }
                ObjectType::File => {
                    if crate::processing::file_sys::Cpp::matches(current_object.name()) {
                        self.help_handle_cpp_file(current_object)
                    } else {
                        log::debug!("not cpp source file {:?}", current_object.name().try_str());
                    }
                    None
                }
            }
        }
        fn post(&mut self, oid: Oid, acc: CppAcc) -> Option<(cpp_gen::Local, IsSkippedAna)> {
            let skiped_ana = true;
            let name = &acc.name;
            let key = (oid, name.as_bytes().into());
            let name = self.prepro.intern_label(name);
            let full_node = make(acc, self.prepro.main_stores_mut());
            let full_node = (full_node, skiped_ana);
            self.prepro
                .processing_systems
                .mut_or_default::<CppProcessorHolder>()
                .get_caches_mut()
                .object_map
                .insert(key, full_node.clone());
            if self.stack.is_empty() {
                Some(full_node)
            } else {
                let w = &mut self.stack.last_mut().unwrap().2;
                assert!(
                    !w.children_names.contains(&name),
                    "{:?} {:?}",
                    w.children_names,
                    name
                );
                hyper_ast::tree_gen::Accumulator::push(w, (name, full_node));
                None
            }
        }
    }
}<|MERGE_RESOLUTION|>--- conflicted
+++ resolved
@@ -2,12 +2,8 @@
 
 use git2::{Oid, Repository};
 use hyper_ast::{
-<<<<<<< HEAD
     filter::BloomSize,
     hashed::{self, IndexingHashBuilder, MetaDataHashsBuilder, SyntaxNodeHashs},
-=======
-    hashed::SyntaxNodeHashs,
->>>>>>> d9a246f2
     store::{
         defaults::{LabelIdentifier, NodeIdentifier},
         nodes::legion::PendingInsert,
