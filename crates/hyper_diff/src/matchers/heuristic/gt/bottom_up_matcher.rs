use crate::decompressed_tree_store::{DecompressedTreeStore, DecompressedWithParent};
use crate::matchers::{Mapper, mapping_store::MonoMappingStore};
use crate::utils::sequence_algorithms::longest_common_subsequence;
use hyperast::PrimInt;
<<<<<<< HEAD
use hyperast::types::{
    self, Childrn, HashKind, HyperAST, Labeled, NodeId, NodeStore, TypeStore, WithChildren,
    WithHashs,
};
use num_traits::ToPrimitive;
use std::{collections::HashMap, hash::Hash};
=======
use hyperast::types::{self, HashKind, HyperAST, NodeId, NodeStore, Tree, TypeStore, WithHashs};
use num_traits::ToPrimitive;
use std::{collections::HashMap, hash::Hash};

pub struct BottomUpMatcher<Dsrc, Ddst, HAST, M> {
    pub(in crate::matchers) stores: HAST,
    pub src_arena: Dsrc,
    pub dst_arena: Ddst,
    pub mappings: M,
}
>>>>>>> 833c9d8a

impl<
    Dsrc: DecompressedTreeStore<HAST, M::Src> + DecompressedWithParent<HAST, M::Src>,
    Ddst: DecompressedTreeStore<HAST, M::Dst> + DecompressedWithParent<HAST, M::Dst>,
    HAST: HyperAST + Copy,
    M: MonoMappingStore,
> Mapper<HAST, Dsrc, Ddst, M>
where
    M::Src: PrimInt,
    M::Dst: PrimInt,
{
    pub(in crate::matchers) fn get_dst_candidates(&self, src: &M::Src) -> Vec<M::Dst> {
        let mut seeds = vec![];
        let s = &self.src_arena.original(src);
        for c in self.src_arena.descendants(src) {
            if self.mappings.is_src(&c) {
                let m = self.mappings.get_dst_unchecked(&c);
                seeds.push(m);
            }
        }
        let mut candidates = vec![];
        let mut visited = bitvec::bitbox![0;self.dst_arena.len()];

        let t = self.hyperast.resolve_type(s);
        for mut seed in seeds {
            while let Some(parent) = self.dst_arena.parent(&seed) {
                if visited[parent.to_usize().unwrap()] {
                    break;
                }
                visited.set(parent.to_usize().unwrap(), true);

                let p = &self.dst_arena.original(&parent);
<<<<<<< HEAD
                if self.hyperast.resolve_type(p) == t
                    && !(self.mappings.is_dst(&parent) || parent == self.dst_arena.root())
=======
                if self.stores.resolve_type(p) == t
                    && !self.mappings.is_dst(&parent)
                    && parent != self.dst_arena.root()
>>>>>>> 833c9d8a
                {
                    candidates.push(parent);
                }
                seed = parent;
            }
        }
        candidates
    }
}

impl<
    Dsrc: DecompressedTreeStore<HAST, M::Src> + DecompressedWithParent<HAST, M::Src>,
    Ddst: DecompressedTreeStore<HAST, M::Dst> + DecompressedWithParent<HAST, M::Dst>,
    HAST: HyperAST + Copy,
    M: MonoMappingStore,
> Mapper<HAST, Dsrc, Ddst, M>
where
    <HAST::TS as TypeStore>::Ty: Copy + Send + Sync + Eq + Hash,
    M::Src: PrimInt,
    M::Dst: PrimInt,
    for<'t> <HAST as types::AstLending<'t>>::RT: WithHashs,
    HAST::Label: Eq,
    HAST::IdN: NodeId<IdN = HAST::IdN>,
{
    pub fn last_chance_match_histogram(&mut self, src: &M::Src, dst: &M::Dst) {
        self.lcs_equal_matching(src, dst);
        self.lcs_structure_matching(src, dst);
<<<<<<< HEAD
=======

>>>>>>> 833c9d8a
        let src_is_root = self.src_arena.parent(&src).is_none();
        let dst_is_root = self.dst_arena.parent(&dst).is_none();
        if src_is_root && dst_is_root {
            self.histogram_matching(src, dst);
        } else if !(src_is_root || dst_is_root) {
<<<<<<< HEAD
            if self.hyperast.resolve_type(
                &self
                    .src_arena
                    .original(&self.src_arena.parent(src).unwrap()),
            ) == self.hyperast.resolve_type(
=======
            let src_type = self.stores.resolve_type(
                &self
                    .src_arena
                    .original(&self.src_arena.parent(src).unwrap()),
            );
            let dst_type = self.stores.resolve_type(
>>>>>>> 833c9d8a
                &self
                    .dst_arena
                    .original(&self.dst_arena.parent(dst).unwrap()),
            );

            if src_type == dst_type {
                self.histogram_matching(src, dst)
            }
        }
    }

    pub(super) fn are_srcs_unmapped(&self, src: &M::Src) -> bool {
        // look at descendants in mappings
        self.src_arena
            .descendants(src)
            .iter()
            .all(|x| !self.mappings.is_src(x))
    }
    pub(super) fn are_dsts_unmapped(&self, dst: &M::Dst) -> bool {
        // look at descendants in mappings
        self.dst_arena
            .descendants(dst)
            .iter()
            .all(|x| !self.mappings.is_dst(x))
    }

    pub(super) fn has_unmapped_src_children(&self, src: &M::Src) -> bool {
        // look at descendants in mappings
<<<<<<< HEAD
=======
        self.src_arena
            .descendants(src)
            .iter()
            .any(|x| !self.mappings.is_src(x))
    }

    pub(super) fn has_unmapped_dst_children(&self, dst: &M::Dst) -> bool {
        // look at descendants in mappings
        self.dst_arena
            .descendants(dst)
            .iter()
            .any(|x| !self.mappings.is_dst(x))
    }

    pub(crate) fn add_mapping_recursively(&mut self, src: &M::Src, dst: &M::Dst) {
        self.mappings.link(*src, *dst);
>>>>>>> 833c9d8a
        self.src_arena
            .descendants(src)
            .iter()
            .any(|x| !self.mappings.is_src(x))
    }
    pub(super) fn has_unmapped_dst_children(&self, dst: &M::Dst) -> bool {
        // look at descendants in mappings
        self.dst_arena
            .descendants(dst)
            .iter()
            .any(|x| !self.mappings.is_dst(x))
    }

    pub(super) fn histogram_matching(&mut self, src: &M::Src, dst: &M::Dst) {
        // both src and dst -histogram have type Map<Type, List<ITree>>
        let src_histogram: HashMap<<HAST::TS as TypeStore>::Ty, Vec<M::Src>> = self
            .src_arena
            .children(src)
            .into_iter()
            .filter(|child| !self.mappings.is_src(&child))
            .fold(HashMap::new(), |mut acc, child| {
                let child_type = self.stores.resolve_type(&self.src_arena.original(&child));
                acc.entry(child_type).or_insert_with(Vec::new).push(child);
                acc
            });
        let dst_histogram: HashMap<<HAST::TS as TypeStore>::Ty, Vec<M::Dst>> = self
            .dst_arena
            .children(dst)
            .into_iter()
            .filter(|child| !self.mappings.is_dst(&child))
            .fold(HashMap::new(), |mut acc, child| {
                let child_type = self.stores.resolve_type(&self.dst_arena.original(&child));
                acc.entry(child_type).or_insert_with(Vec::new).push(child);
                acc
            });

        for t in src_histogram.keys() {
            if dst_histogram.contains_key(t)
                && src_histogram[t].len() == 1
                && dst_histogram[t].len() == 1
            {
                let t1 = src_histogram[t][0];
                let t2 = dst_histogram[t][0];
                self.mappings.link_if_both_unmapped(t1, t2);
                self.last_chance_match_histogram(&t1, &t2);
            }
        }
    }

    pub(super) fn src_has_children(&mut self, src: M::Src) -> bool {
        self.stores
            .node_store()
            .resolve(&self.src_arena.original(&src))
            .has_children()
    }

    pub(super) fn lcs_matching<F: Fn(&Self, &M::Src, &M::Dst) -> bool>(
        &mut self,
        src: &M::Src,
        dst: &M::Dst,
        cmp: F,
    ) {
<<<<<<< HEAD
        let src_children = self
            .src_arena
            .children(src)
            .into_iter()
            .filter(|x| !self.mappings.is_src(x))
            .collect::<Vec<_>>();
        let dst_children = self
            .dst_arena
            .children(dst)
            .into_iter()
            .filter(|x| !self.mappings.is_dst(x))
            .collect::<Vec<_>>();
=======
        let src_children: &Vec<_> = &self
            .src_arena
            .children(src)
            .into_iter()
            .filter(|child| !self.mappings.is_src(child))
            .collect();
        let dst_children: &Vec<_> = &self
            .dst_arena
            .children(dst)
            .into_iter()
            .filter(|child| !self.mappings.is_dst(child))
            .collect();
>>>>>>> 833c9d8a

        let lcs = longest_common_subsequence::<_, _, usize, _>(
            &src_children,
            &dst_children,
            |src, dst| cmp(self, src, dst),
        );
        for x in lcs {
            let t1 = src_children.get(x.0).unwrap();
            let t2 = dst_children.get(x.1).unwrap();
            if self.are_srcs_unmapped(t1) && self.are_dsts_unmapped(t2) {
                self.add_mapping_recursively(t1, t2);
            }
        }
    }

<<<<<<< HEAD
    pub(crate) fn add_mapping_recursively(&mut self, src: &M::Src, dst: &M::Dst) {
        self.mappings.link(*src, *dst);
        self.src_arena
            .descendants(src)
            .iter()
            .zip(self.dst_arena.descendants(dst).iter())
            .for_each(|(src, dst)| self.mappings.link(*src, *dst));
    }

    pub(crate) fn isomorphic<const STRUCTURAL: bool>(&self, src: &M::Src, dst: &M::Dst) -> bool {
        let src = self.src_arena.original(src);
        let dst = self.dst_arena.original(dst);

        self.isomorphic_aux2::<true, STRUCTURAL>(&src, &dst)
    }

    pub(super) fn lcs_equal_matching(&mut self, src: &M::Src, dst: &M::Dst) {
        self.lcs_matching(src, dst, move |s, src, dst| s.isomorphic::<false>(src, dst))
=======
    // Matches all strictly isomorphic nodes in the descendants of src and dst (step 1 of simple recovery)
    pub(super) fn lcs_equal_matching(&mut self, src: &M::Src, dst: &M::Dst) {
        self.lcs_matching(src, dst, move |s, src, dst| {
            let a = s.stores.node_store().resolve(&s.src_arena.original(src));
            let b = s.stores.node_store().resolve(&s.dst_arena.original(dst));

            let a = WithHashs::hash(&a, &HashKind::label());
            let b = WithHashs::hash(&b, &HashKind::label());
            a == b
        })
>>>>>>> 833c9d8a
    }

    // Matches all structurally isomorphic nodes in the descendants of src and dst (step 2 of simple recovery)
    pub(super) fn lcs_structure_matching(&mut self, src: &M::Src, dst: &M::Dst) {
<<<<<<< HEAD
        self.lcs_matching(src, dst, move |s, src, dst| s.isomorphic::<true>(src, dst))
    }

    pub(super) fn histogram_matching(&mut self, src: &M::Src, dst: &M::Dst) {
        let mut src_histogram: HashMap<<HAST::TS as TypeStore>::Ty, Vec<M::Src>> = HashMap::new(); //Map<Type, List<ITree>>
        for c in self.src_arena.children(src) {
            if self.mappings.is_src(&c) {
                continue;
            }
            let t = &self.hyperast.resolve_type(&self.src_arena.original(&c));
            if !src_histogram.contains_key(t) {
                src_histogram.insert(*t, vec![]);
            }
            src_histogram.get_mut(t).unwrap().push(c);
        }

        let mut dst_histogram: HashMap<<HAST::TS as TypeStore>::Ty, Vec<M::Dst>> = HashMap::new(); //Map<Type, List<ITree>>
        for c in self.dst_arena.children(dst) {
            if self.mappings.is_dst(&c) {
                continue;
            }
            let t = &self.hyperast.resolve_type(&self.dst_arena.original(&c));
            if !dst_histogram.contains_key(t) {
                dst_histogram.insert(*t, vec![]);
            }
            dst_histogram.get_mut(t).unwrap().push(c);
        }
        for t in src_histogram.keys() {
            if dst_histogram.contains_key(t)
                && src_histogram[t].len() == 1
                && dst_histogram[t].len() == 1
            {
                let t1 = src_histogram[t][0];
                let t2 = dst_histogram[t][0];
                self.mappings.link(t1, t2);
                self.last_chance_match_histogram(&t1, &t2);
=======
        self.lcs_matching(src, dst, move |s, src, dst| {
            let a = s.stores.node_store().resolve(&s.src_arena.original(src));
            let b = s.stores.node_store().resolve(&s.dst_arena.original(dst));

            let a = WithHashs::hash(&a, &HashKind::structural());
            let b = WithHashs::hash(&b, &HashKind::structural());
            a == b
        })
    }
}

impl<
    HAST: HyperAST + Copy,
    Dsrc: DecompressedTreeStore<HAST, M::Src> + DecompressedWithParent<HAST, M::Src>,
    Ddst: DecompressedTreeStore<HAST, M::Dst> + DecompressedWithParent<HAST, M::Dst>,
    M: MonoMappingStore,
> crate::matchers::Mapper<HAST, Dsrc, Ddst, M>
where
    M::Src: PrimInt,
    M::Dst: PrimInt,
{
    pub fn get_dst_candidates(&self, src: &M::Src) -> Vec<M::Dst> {
        let src_arena = &self.mapping.src_arena;
        let dst_arena = &self.mapping.dst_arena;
        let mappings = &self.mapping.mappings;
        let mut seeds = vec![];
        let s = &src_arena.original(src);
        for c in src_arena.descendants(src) {
            if mappings.is_src(&c) {
                let m = mappings.get_dst_unchecked(&c);
                seeds.push(m);
            }
        }
        let mut candidates = vec![];
        let mut visited = bitvec::bitbox![0;dst_arena.len()];
        let t = self.hyperast.resolve_type(s);
        for mut seed in seeds {
            loop {
                let Some(parent) = dst_arena.parent(&seed) else {
                    break;
                };
                if visited[parent.to_usize().unwrap()] {
                    break;
                }
                visited.set(parent.to_usize().unwrap(), true);
                let p = &dst_arena.original(&parent);
                if self.hyperast.resolve_type(p) == t
                    && !(mappings.is_dst(&parent) || parent == dst_arena.root())
                {
                    candidates.push(parent);
                }
                seed = parent;
>>>>>>> 833c9d8a
            }
        }
    }
}

impl<Dsrc, Ddst, HAST: HyperAST + Copy, M: MonoMappingStore>
    crate::matchers::Mapper<HAST, Dsrc, Ddst, M>
where
    for<'t> <HAST as hyperast::types::AstLending<'t>>::RT: WithHashs,
    HAST::IdN: Clone + Eq,
    HAST::Label: Eq,
    M::Src: Copy,
    M::Dst: Copy,
    HAST::IdN: NodeId<IdN = HAST::IdN>,
{
<<<<<<< HEAD
    /// if H then test the hash otherwise do not test it,
    /// considering hash colisions testing it should only be useful once.
    pub(crate) fn isomorphic_aux<const H: bool>(
        stores: HAST,
        src: &HAST::IdN,
        dst: &HAST::IdN,
    ) -> bool {
        use types::Tree;
        if src == dst {
            return true;
        }
        let src = stores.node_store().resolve(src);
        let dst = stores.node_store().resolve(dst);
        if H {
            let src_h = WithHashs::hash(&src, &<HAST::RT as WithHashs>::HK::label());
            let dst_h = WithHashs::hash(&dst, &<HAST::RT as WithHashs>::HK::label());
            if src_h != dst_h {
                return false;
=======
    pub fn last_chance_match_histogram(&mut self, src: &M::Src, dst: &M::Dst) {
        self.lcs_equal_matching(src, dst);
        self.lcs_structure_matching(src, dst);

        let src_is_root = self.src_arena.parent(&src).is_none();
        let dst_is_root = self.dst_arena.parent(&dst).is_none();
        if src_is_root && dst_is_root {
            self.histogram_matching(src, dst); //self.histogramMaking(src, dst),
        } else if !(src_is_root || dst_is_root) {
            let src_type = self.hyperast.resolve_type(
                &self
                    .src_arena
                    .original(&self.src_arena.parent(src).unwrap()),
            );
            let dst_type = self.hyperast.resolve_type(
                &self
                    .dst_arena
                    .original(&self.dst_arena.parent(dst).unwrap()),
            );

            if src_type == dst_type {
                self.histogram_matching(src, dst) //self.histogramMaking(src, dst),
>>>>>>> 833c9d8a
            }
        };
        if !stores.type_eq(&src, &dst) {
            return false;
        }
        if dst.has_label() && src.has_label() {
            if src.get_label_unchecked() != dst.get_label_unchecked() {
                return false;
            }
        } else if dst.has_label() || src.has_label() {
            return false;
        };

        if src.child_count() != dst.child_count() {
            return false;
        }
        if !src.has_children() {
            return true;
        }
        let r = match (src.children(), dst.children()) {
            (None, None) => true,
            (Some(src_c), Some(dst_c)) => {
                for (src, dst) in src_c.iter_children().zip(dst_c.iter_children()) {
                    if !Self::isomorphic_aux::<false>(stores, &src, &dst) {
                        return false;
                    }
                }
                true
            }
            _ => false,
        };
        r
    }

    pub(crate) fn isomorphic_aux2<const USE_HASH: bool, const STRUCTURAL: bool>(
        &self,
        src: &HAST::IdN,
        dst: &HAST::IdN,
    ) -> bool {
        if src == dst {
            return true;
        }

        let _src = self.hyperast.node_store().resolve(src);
        let _dst = self.hyperast.node_store().resolve(dst);
        if USE_HASH {
            let src_hash = WithHashs::hash(&_src, &HashKind::label());
            let dst_hash = WithHashs::hash(&_dst, &HashKind::label());
            if src_hash != dst_hash {
                return false;
            }
        }

        let src_type = self.hyperast.resolve_type(&src);
        let dst_type = self.hyperast.resolve_type(&dst);
        if src_type != dst_type {
            return false;
        }

        if !STRUCTURAL {
            let src_label = _src.try_get_label();
            let dst_label = _dst.try_get_label();
            if src_label != dst_label {
                return false;
            }
        }

        let src_children: Option<Vec<_>> = _src.children().map(|x| x.iter_children().collect());
        let dst_children: Option<Vec<_>> = _dst.children().map(|x| x.iter_children().collect());
        match (src_children, dst_children) {
            (None, None) => true,
            (Some(src_c), Some(dst_c)) => {
                if src_c.len() != dst_c.len() {
                    false
                } else {
                    for (src, dst) in src_c.iter().zip(dst_c.iter()) {
                        if !self.isomorphic_aux2::<false, STRUCTURAL>(src, dst) {
                            return false;
                        }
                    }
                    true
                }
            }
            _ => false,
        }
    }
}<|MERGE_RESOLUTION|>--- conflicted
+++ resolved
@@ -2,25 +2,10 @@
 use crate::matchers::{Mapper, mapping_store::MonoMappingStore};
 use crate::utils::sequence_algorithms::longest_common_subsequence;
 use hyperast::PrimInt;
-<<<<<<< HEAD
-use hyperast::types::{
-    self, Childrn, HashKind, HyperAST, Labeled, NodeId, NodeStore, TypeStore, WithChildren,
-    WithHashs,
-};
+use hyperast::types::{self, HyperAST, NodeId, NodeStore, TypeStore, WithHashs};
 use num_traits::ToPrimitive;
 use std::{collections::HashMap, hash::Hash};
-=======
-use hyperast::types::{self, HashKind, HyperAST, NodeId, NodeStore, Tree, TypeStore, WithHashs};
-use num_traits::ToPrimitive;
-use std::{collections::HashMap, hash::Hash};
-
-pub struct BottomUpMatcher<Dsrc, Ddst, HAST, M> {
-    pub(in crate::matchers) stores: HAST,
-    pub src_arena: Dsrc,
-    pub dst_arena: Ddst,
-    pub mappings: M,
-}
->>>>>>> 833c9d8a
+use types::Tree;
 
 impl<
     Dsrc: DecompressedTreeStore<HAST, M::Src> + DecompressedWithParent<HAST, M::Src>,
@@ -53,14 +38,44 @@
                 visited.set(parent.to_usize().unwrap(), true);
 
                 let p = &self.dst_arena.original(&parent);
-<<<<<<< HEAD
                 if self.hyperast.resolve_type(p) == t
-                    && !(self.mappings.is_dst(&parent) || parent == self.dst_arena.root())
-=======
-                if self.stores.resolve_type(p) == t
                     && !self.mappings.is_dst(&parent)
                     && parent != self.dst_arena.root()
->>>>>>> 833c9d8a
+                {
+                    candidates.push(parent);
+                }
+                seed = parent;
+            }
+        }
+        candidates
+    }
+    pub fn get_dst_candidates2(&self, src: &M::Src) -> Vec<M::Dst> {
+        let src_arena = &self.mapping.src_arena;
+        let dst_arena = &self.mapping.dst_arena;
+        let mappings = &self.mapping.mappings;
+        let mut seeds = vec![];
+        let s = &src_arena.original(src);
+        for c in src_arena.descendants(src) {
+            if mappings.is_src(&c) {
+                let m = mappings.get_dst_unchecked(&c);
+                seeds.push(m);
+            }
+        }
+        let mut candidates = vec![];
+        let mut visited = bitvec::bitbox![0;dst_arena.len()];
+        let t = self.hyperast.resolve_type(s);
+        for mut seed in seeds {
+            loop {
+                let Some(parent) = dst_arena.parent(&seed) else {
+                    break;
+                };
+                if visited[parent.to_usize().unwrap()] {
+                    break;
+                }
+                visited.set(parent.to_usize().unwrap(), true);
+                let p = &dst_arena.original(&parent);
+                if self.hyperast.resolve_type(p) == t
+                    && !(mappings.is_dst(&parent) || parent == dst_arena.root())
                 {
                     candidates.push(parent);
                 }
@@ -88,34 +103,17 @@
     pub fn last_chance_match_histogram(&mut self, src: &M::Src, dst: &M::Dst) {
         self.lcs_equal_matching(src, dst);
         self.lcs_structure_matching(src, dst);
-<<<<<<< HEAD
-=======
-
->>>>>>> 833c9d8a
         let src_is_root = self.src_arena.parent(&src).is_none();
         let dst_is_root = self.dst_arena.parent(&dst).is_none();
         if src_is_root && dst_is_root {
             self.histogram_matching(src, dst);
         } else if !(src_is_root || dst_is_root) {
-<<<<<<< HEAD
-            if self.hyperast.resolve_type(
-                &self
-                    .src_arena
-                    .original(&self.src_arena.parent(src).unwrap()),
-            ) == self.hyperast.resolve_type(
-=======
-            let src_type = self.stores.resolve_type(
-                &self
-                    .src_arena
-                    .original(&self.src_arena.parent(src).unwrap()),
-            );
-            let dst_type = self.stores.resolve_type(
->>>>>>> 833c9d8a
-                &self
-                    .dst_arena
-                    .original(&self.dst_arena.parent(dst).unwrap()),
-            );
-
+            let psrc = self.src_arena.parent(src).unwrap();
+            let opsrc = self.src_arena.original(&psrc);
+            let src_type = self.hyperast.resolve_type(&opsrc);
+            let pdst = self.dst_arena.parent(dst).unwrap();
+            let opdst = self.dst_arena.original(&pdst);
+            let dst_type = self.hyperast.resolve_type(&opdst);
             if src_type == dst_type {
                 self.histogram_matching(src, dst)
             }
@@ -139,8 +137,6 @@
 
     pub(super) fn has_unmapped_src_children(&self, src: &M::Src) -> bool {
         // look at descendants in mappings
-<<<<<<< HEAD
-=======
         self.src_arena
             .descendants(src)
             .iter()
@@ -153,65 +149,6 @@
             .descendants(dst)
             .iter()
             .any(|x| !self.mappings.is_dst(x))
-    }
-
-    pub(crate) fn add_mapping_recursively(&mut self, src: &M::Src, dst: &M::Dst) {
-        self.mappings.link(*src, *dst);
->>>>>>> 833c9d8a
-        self.src_arena
-            .descendants(src)
-            .iter()
-            .any(|x| !self.mappings.is_src(x))
-    }
-    pub(super) fn has_unmapped_dst_children(&self, dst: &M::Dst) -> bool {
-        // look at descendants in mappings
-        self.dst_arena
-            .descendants(dst)
-            .iter()
-            .any(|x| !self.mappings.is_dst(x))
-    }
-
-    pub(super) fn histogram_matching(&mut self, src: &M::Src, dst: &M::Dst) {
-        // both src and dst -histogram have type Map<Type, List<ITree>>
-        let src_histogram: HashMap<<HAST::TS as TypeStore>::Ty, Vec<M::Src>> = self
-            .src_arena
-            .children(src)
-            .into_iter()
-            .filter(|child| !self.mappings.is_src(&child))
-            .fold(HashMap::new(), |mut acc, child| {
-                let child_type = self.stores.resolve_type(&self.src_arena.original(&child));
-                acc.entry(child_type).or_insert_with(Vec::new).push(child);
-                acc
-            });
-        let dst_histogram: HashMap<<HAST::TS as TypeStore>::Ty, Vec<M::Dst>> = self
-            .dst_arena
-            .children(dst)
-            .into_iter()
-            .filter(|child| !self.mappings.is_dst(&child))
-            .fold(HashMap::new(), |mut acc, child| {
-                let child_type = self.stores.resolve_type(&self.dst_arena.original(&child));
-                acc.entry(child_type).or_insert_with(Vec::new).push(child);
-                acc
-            });
-
-        for t in src_histogram.keys() {
-            if dst_histogram.contains_key(t)
-                && src_histogram[t].len() == 1
-                && dst_histogram[t].len() == 1
-            {
-                let t1 = src_histogram[t][0];
-                let t2 = dst_histogram[t][0];
-                self.mappings.link_if_both_unmapped(t1, t2);
-                self.last_chance_match_histogram(&t1, &t2);
-            }
-        }
-    }
-
-    pub(super) fn src_has_children(&mut self, src: M::Src) -> bool {
-        self.stores
-            .node_store()
-            .resolve(&self.src_arena.original(&src))
-            .has_children()
     }
 
     pub(super) fn lcs_matching<F: Fn(&Self, &M::Src, &M::Dst) -> bool>(
@@ -220,7 +157,6 @@
         dst: &M::Dst,
         cmp: F,
     ) {
-<<<<<<< HEAD
         let src_children = self
             .src_arena
             .children(src)
@@ -233,20 +169,6 @@
             .into_iter()
             .filter(|x| !self.mappings.is_dst(x))
             .collect::<Vec<_>>();
-=======
-        let src_children: &Vec<_> = &self
-            .src_arena
-            .children(src)
-            .into_iter()
-            .filter(|child| !self.mappings.is_src(child))
-            .collect();
-        let dst_children: &Vec<_> = &self
-            .dst_arena
-            .children(dst)
-            .into_iter()
-            .filter(|child| !self.mappings.is_dst(child))
-            .collect();
->>>>>>> 833c9d8a
 
         let lcs = longest_common_subsequence::<_, _, usize, _>(
             &src_children,
@@ -262,7 +184,6 @@
         }
     }
 
-<<<<<<< HEAD
     pub(crate) fn add_mapping_recursively(&mut self, src: &M::Src, dst: &M::Dst) {
         self.mappings.link(*src, *dst);
         self.src_arena
@@ -272,264 +193,84 @@
             .for_each(|(src, dst)| self.mappings.link(*src, *dst));
     }
 
+    /// Return true if src has *any* children
+    pub(super) fn src_has_children(&mut self, src: M::Src) -> bool {
+        self.hyperast
+            .node_store()
+            .resolve(&self.src_arena.original(&src))
+            .has_children()
+    }
+
+    // Matches all strictly isomorphic nodes in the descendants of src and dst (step 1 of simple recovery)
+    pub(super) fn lcs_equal_matching(&mut self, src: &M::Src, dst: &M::Dst) {
+        self.lcs_matching(src, dst, move |s, src, dst| s.isomorphic::<false>(src, dst))
+        // NOTE the following impl would not be resilent to collisions
+        // self.lcs_matching(src, dst, move |s, src, dst| {
+        //     let a = s.hyperast.node_store().resolve(&s.src_arena.original(src));
+        //     let b = s.hyperast.node_store().resolve(&s.dst_arena.original(dst));
+
+        //     let a = WithHashs::hash(&a, &HashKind::label());
+        //     let b = WithHashs::hash(&b, &HashKind::label());
+        //     a == b
+        // })
+    }
+
+    // Matches all structurally isomorphic nodes in the descendants of src and dst (step 2 of simple recovery)
+    pub(super) fn lcs_structure_matching(&mut self, src: &M::Src, dst: &M::Dst) {
+        self.lcs_matching(src, dst, move |s, src, dst| s.isomorphic::<true>(src, dst))
+        // NOTE the following impl would not be resilent to collisions
+        // self.lcs_matching(src, dst, move |s, src, dst| {
+        //     let a = s.hyperast.node_store().resolve(&s.src_arena.original(src));
+        //     let b = s.hyperast.node_store().resolve(&s.dst_arena.original(dst));
+
+        //     let a = WithHashs::hash(&a, &HashKind::structural());
+        //     let b = WithHashs::hash(&b, &HashKind::structural());
+        //     a == b
+        // })
+    }
+
     pub(crate) fn isomorphic<const STRUCTURAL: bool>(&self, src: &M::Src, dst: &M::Dst) -> bool {
         let src = self.src_arena.original(src);
         let dst = self.dst_arena.original(dst);
-
-        self.isomorphic_aux2::<true, STRUCTURAL>(&src, &dst)
-    }
-
-    pub(super) fn lcs_equal_matching(&mut self, src: &M::Src, dst: &M::Dst) {
-        self.lcs_matching(src, dst, move |s, src, dst| s.isomorphic::<false>(src, dst))
-=======
-    // Matches all strictly isomorphic nodes in the descendants of src and dst (step 1 of simple recovery)
-    pub(super) fn lcs_equal_matching(&mut self, src: &M::Src, dst: &M::Dst) {
-        self.lcs_matching(src, dst, move |s, src, dst| {
-            let a = s.stores.node_store().resolve(&s.src_arena.original(src));
-            let b = s.stores.node_store().resolve(&s.dst_arena.original(dst));
-
-            let a = WithHashs::hash(&a, &HashKind::label());
-            let b = WithHashs::hash(&b, &HashKind::label());
-            a == b
-        })
->>>>>>> 833c9d8a
-    }
-
-    // Matches all structurally isomorphic nodes in the descendants of src and dst (step 2 of simple recovery)
-    pub(super) fn lcs_structure_matching(&mut self, src: &M::Src, dst: &M::Dst) {
-<<<<<<< HEAD
-        self.lcs_matching(src, dst, move |s, src, dst| s.isomorphic::<true>(src, dst))
+        super::isomorphic::<_, true, STRUCTURAL>(self.hyperast, &src, &dst)
     }
 
     pub(super) fn histogram_matching(&mut self, src: &M::Src, dst: &M::Dst) {
-        let mut src_histogram: HashMap<<HAST::TS as TypeStore>::Ty, Vec<M::Src>> = HashMap::new(); //Map<Type, List<ITree>>
-        for c in self.src_arena.children(src) {
-            if self.mappings.is_src(&c) {
-                continue;
-            }
-            let t = &self.hyperast.resolve_type(&self.src_arena.original(&c));
-            if !src_histogram.contains_key(t) {
-                src_histogram.insert(*t, vec![]);
-            }
-            src_histogram.get_mut(t).unwrap().push(c);
-        }
-
-        let mut dst_histogram: HashMap<<HAST::TS as TypeStore>::Ty, Vec<M::Dst>> = HashMap::new(); //Map<Type, List<ITree>>
-        for c in self.dst_arena.children(dst) {
-            if self.mappings.is_dst(&c) {
-                continue;
-            }
-            let t = &self.hyperast.resolve_type(&self.dst_arena.original(&c));
-            if !dst_histogram.contains_key(t) {
-                dst_histogram.insert(*t, vec![]);
-            }
-            dst_histogram.get_mut(t).unwrap().push(c);
-        }
+        // both src and dst -histogram have type Map<Type, List<ITree>>
+        let src_histogram: HashMap<_, Vec<M::Src>> = self
+            .src_arena
+            .children(src)
+            .into_iter()
+            .filter(|child| !self.mappings.is_src(&child))
+            .fold(HashMap::new(), |mut acc, child| {
+                let t = self.hyperast.resolve_type(&self.src_arena.original(&child));
+                acc.entry(t).or_insert_with(Vec::new).push(child);
+                acc
+            });
+        let dst_histogram: HashMap<_, Vec<M::Dst>> = self
+            .dst_arena
+            .children(dst)
+            .into_iter()
+            .filter(|child| !self.mappings.is_dst(&child))
+            .fold(HashMap::new(), |mut acc, child| {
+                let t = self.hyperast.resolve_type(&self.dst_arena.original(&child));
+                acc.entry(t).or_insert_with(Vec::new).push(child);
+                acc
+            });
+
         for t in src_histogram.keys() {
             if dst_histogram.contains_key(t)
                 && src_histogram[t].len() == 1
                 && dst_histogram[t].len() == 1
             {
-                let t1 = src_histogram[t][0];
-                let t2 = dst_histogram[t][0];
-                self.mappings.link(t1, t2);
-                self.last_chance_match_histogram(&t1, &t2);
-=======
-        self.lcs_matching(src, dst, move |s, src, dst| {
-            let a = s.stores.node_store().resolve(&s.src_arena.original(src));
-            let b = s.stores.node_store().resolve(&s.dst_arena.original(dst));
-
-            let a = WithHashs::hash(&a, &HashKind::structural());
-            let b = WithHashs::hash(&b, &HashKind::structural());
-            a == b
-        })
-    }
-}
-
-impl<
-    HAST: HyperAST + Copy,
-    Dsrc: DecompressedTreeStore<HAST, M::Src> + DecompressedWithParent<HAST, M::Src>,
-    Ddst: DecompressedTreeStore<HAST, M::Dst> + DecompressedWithParent<HAST, M::Dst>,
-    M: MonoMappingStore,
-> crate::matchers::Mapper<HAST, Dsrc, Ddst, M>
-where
-    M::Src: PrimInt,
-    M::Dst: PrimInt,
-{
-    pub fn get_dst_candidates(&self, src: &M::Src) -> Vec<M::Dst> {
-        let src_arena = &self.mapping.src_arena;
-        let dst_arena = &self.mapping.dst_arena;
-        let mappings = &self.mapping.mappings;
-        let mut seeds = vec![];
-        let s = &src_arena.original(src);
-        for c in src_arena.descendants(src) {
-            if mappings.is_src(&c) {
-                let m = mappings.get_dst_unchecked(&c);
-                seeds.push(m);
-            }
-        }
-        let mut candidates = vec![];
-        let mut visited = bitvec::bitbox![0;dst_arena.len()];
-        let t = self.hyperast.resolve_type(s);
-        for mut seed in seeds {
-            loop {
-                let Some(parent) = dst_arena.parent(&seed) else {
-                    break;
-                };
-                if visited[parent.to_usize().unwrap()] {
-                    break;
-                }
-                visited.set(parent.to_usize().unwrap(), true);
-                let p = &dst_arena.original(&parent);
-                if self.hyperast.resolve_type(p) == t
-                    && !(mappings.is_dst(&parent) || parent == dst_arena.root())
-                {
-                    candidates.push(parent);
-                }
-                seed = parent;
->>>>>>> 833c9d8a
-            }
-        }
-    }
-}
-
-impl<Dsrc, Ddst, HAST: HyperAST + Copy, M: MonoMappingStore>
-    crate::matchers::Mapper<HAST, Dsrc, Ddst, M>
-where
-    for<'t> <HAST as hyperast::types::AstLending<'t>>::RT: WithHashs,
-    HAST::IdN: Clone + Eq,
-    HAST::Label: Eq,
-    M::Src: Copy,
-    M::Dst: Copy,
-    HAST::IdN: NodeId<IdN = HAST::IdN>,
-{
-<<<<<<< HEAD
-    /// if H then test the hash otherwise do not test it,
-    /// considering hash colisions testing it should only be useful once.
-    pub(crate) fn isomorphic_aux<const H: bool>(
-        stores: HAST,
-        src: &HAST::IdN,
-        dst: &HAST::IdN,
-    ) -> bool {
-        use types::Tree;
-        if src == dst {
-            return true;
-        }
-        let src = stores.node_store().resolve(src);
-        let dst = stores.node_store().resolve(dst);
-        if H {
-            let src_h = WithHashs::hash(&src, &<HAST::RT as WithHashs>::HK::label());
-            let dst_h = WithHashs::hash(&dst, &<HAST::RT as WithHashs>::HK::label());
-            if src_h != dst_h {
-                return false;
-=======
-    pub fn last_chance_match_histogram(&mut self, src: &M::Src, dst: &M::Dst) {
-        self.lcs_equal_matching(src, dst);
-        self.lcs_structure_matching(src, dst);
-
-        let src_is_root = self.src_arena.parent(&src).is_none();
-        let dst_is_root = self.dst_arena.parent(&dst).is_none();
-        if src_is_root && dst_is_root {
-            self.histogram_matching(src, dst); //self.histogramMaking(src, dst),
-        } else if !(src_is_root || dst_is_root) {
-            let src_type = self.hyperast.resolve_type(
-                &self
-                    .src_arena
-                    .original(&self.src_arena.parent(src).unwrap()),
-            );
-            let dst_type = self.hyperast.resolve_type(
-                &self
-                    .dst_arena
-                    .original(&self.dst_arena.parent(dst).unwrap()),
-            );
-
-            if src_type == dst_type {
-                self.histogram_matching(src, dst) //self.histogramMaking(src, dst),
->>>>>>> 833c9d8a
-            }
-        };
-        if !stores.type_eq(&src, &dst) {
-            return false;
-        }
-        if dst.has_label() && src.has_label() {
-            if src.get_label_unchecked() != dst.get_label_unchecked() {
-                return false;
-            }
-        } else if dst.has_label() || src.has_label() {
-            return false;
-        };
-
-        if src.child_count() != dst.child_count() {
-            return false;
-        }
-        if !src.has_children() {
-            return true;
-        }
-        let r = match (src.children(), dst.children()) {
-            (None, None) => true,
-            (Some(src_c), Some(dst_c)) => {
-                for (src, dst) in src_c.iter_children().zip(dst_c.iter_children()) {
-                    if !Self::isomorphic_aux::<false>(stores, &src, &dst) {
-                        return false;
-                    }
-                }
-                true
-            }
-            _ => false,
-        };
-        r
-    }
-
-    pub(crate) fn isomorphic_aux2<const USE_HASH: bool, const STRUCTURAL: bool>(
-        &self,
-        src: &HAST::IdN,
-        dst: &HAST::IdN,
-    ) -> bool {
-        if src == dst {
-            return true;
-        }
-
-        let _src = self.hyperast.node_store().resolve(src);
-        let _dst = self.hyperast.node_store().resolve(dst);
-        if USE_HASH {
-            let src_hash = WithHashs::hash(&_src, &HashKind::label());
-            let dst_hash = WithHashs::hash(&_dst, &HashKind::label());
-            if src_hash != dst_hash {
-                return false;
-            }
-        }
-
-        let src_type = self.hyperast.resolve_type(&src);
-        let dst_type = self.hyperast.resolve_type(&dst);
-        if src_type != dst_type {
-            return false;
-        }
-
-        if !STRUCTURAL {
-            let src_label = _src.try_get_label();
-            let dst_label = _dst.try_get_label();
-            if src_label != dst_label {
-                return false;
-            }
-        }
-
-        let src_children: Option<Vec<_>> = _src.children().map(|x| x.iter_children().collect());
-        let dst_children: Option<Vec<_>> = _dst.children().map(|x| x.iter_children().collect());
-        match (src_children, dst_children) {
-            (None, None) => true,
-            (Some(src_c), Some(dst_c)) => {
-                if src_c.len() != dst_c.len() {
-                    false
-                } else {
-                    for (src, dst) in src_c.iter().zip(dst_c.iter()) {
-                        if !self.isomorphic_aux2::<false, STRUCTURAL>(src, dst) {
-                            return false;
-                        }
-                    }
-                    true
-                }
-            }
-            _ => false,
+                // TODO use an option instead of a vec
+                // we are only retrieving the first element anyway,
+                // we just have to set to None on the second insertion to keep them same behavior
+                let src = src_histogram[t][0];
+                let dst = dst_histogram[t][0];
+                self.mappings.link_if_both_unmapped(src, dst);
+                self.last_chance_match_histogram(&src, &dst);
+            }
         }
     }
 }