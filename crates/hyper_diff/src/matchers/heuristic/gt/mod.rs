--- conflicted
+++ resolved
@@ -13,15 +13,10 @@
 pub mod lazy_bottom_up_matcher;
 pub mod lazy_greedy_bottom_up_matcher;
 pub mod lazy_greedy_subtree_matcher;
-<<<<<<< HEAD
 pub mod lazy_hybrid_bottom_up_matcher;
 pub mod lazy_marriage_bottom_up_matcher;
 pub mod lazy_simple_bottom_up_matcher;
-=======
 //pub mod lazy_xy_bottom_up_matcher;
-pub mod xy_bottom_up_matcher;
-pub mod simple_bottom_up_matcher3;
->>>>>>> cdf5cffa
 
 pub fn size<'a, IdC: Clone + NodeId<IdN = IdC>, S>(store: &'a S, x: &IdC) -> usize
 where
