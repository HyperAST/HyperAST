--- conflicted
+++ resolved
@@ -11,13 +11,10 @@
 pub mod gumtree_hybrid_partial_lazy;
 pub mod gumtree_lazy;
 pub mod gumtree_partial_lazy;
-<<<<<<< HEAD
 pub mod gumtree_simple;
 pub mod gumtree_simple_lazy;
-=======
 pub mod gumtree_stable;
 pub mod gumtree_stable_lazy;
->>>>>>> 3b7dbff6
 
 #[derive(Debug, Clone)]
 pub struct MappingDurations<const N: usize, D>(pub [D; N]);
