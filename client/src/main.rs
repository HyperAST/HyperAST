--- conflicted
+++ resolved
@@ -36,15 +36,6 @@
 mod track;
 mod utils;
 mod view;
-<<<<<<< HEAD
-
-#[derive(serde::Deserialize, Clone, Copy, Debug)]
-pub enum RepoConfig {
-    CppMake,
-    JavaMaven,
-}
-=======
->>>>>>> d9a246f2
 
 #[derive(Default)]
 pub struct AppState {
