use std::{
    fmt::Display,
    fs::File,
    io::{BufWriter, Write},
    path::PathBuf,
    time::Duration,
};

use crate::other_tools;
use crate::postprocess::{CompressedBfPostProcess, PathJsonPostProcess};
use hyper_diff::algorithms;
use hyperast::{types::WithStats, utils::memusage_linux};
use hyperast_vcs_git::preprocessed::PreProcessedRepository;
use hyperast_vcs_git::{git::fetch_github_repository, no_space::as_nospaces2 as as_nospaces};

pub fn windowed_commits_compare(
    window_size: usize,
    mut preprocessed: PreProcessedRepository,
    (before, after): (&str, &str),
    dir_path: &str,
    diff_algorithm: &str,
    out: Option<(PathBuf, PathBuf)>,
) {
    assert!(window_size > 1);

    let batch_id = format!("{}:({},{})", &preprocessed.name, before, after);
    let mu = memusage_linux();
    let processing_ordered_commits = preprocessed.pre_process_with_limit(
        &mut fetch_github_repository(&preprocessed.name),
        before,
        after,
        dir_path,
        1000,
    );
    let hyperast_size = memusage_linux() - mu;
    log::warn!("hyperAST size: {}", hyperast_size);
    log::warn!("batch_id: {batch_id}");
    let mu = memusage_linux();
    log::warn!("total memory used {mu}");
    preprocessed.purge_caches();
    let mu = mu - memusage_linux();
    log::warn!("cache size: {mu}");
    log::warn!(
        "commits ({}): {:?}",
        preprocessed.commits.len(),
        processing_ordered_commits
    );
    let mut i = 0;
    let c_len = processing_ordered_commits.len();

    let mut buf = out
        .map(|out| (File::create(out.0).unwrap(), File::create(out.1).unwrap()))
        .map(|file| {
            (
                BufWriter::with_capacity(4 * 8 * 1024, file.0),
                BufWriter::with_capacity(4 * 8 * 1024, file.1),
            )
        });
    if let Some((buf_validity, buf_perfs)) = &mut buf {
        writeln!(
            buf_validity,
            "input,gt_tool,hast_tool,src_s,dst_s,gt_m,hast_m,missing_mappings,additional_mappings,gt_c,hast_c,gt_src_heap,gt_dst_heap,hast_src_heap,hast_dst_heap,not_lazy_m,not_lazy_c,partial_lazy_m,partial_lazy_c"
        )
        .unwrap();
        writeln!(
            buf_perfs,
            "input,kind,src_s,dst_s,mappings,actions,prepare_topdown_t,topdown_t,prepare_bottomup_t,bottomup_t,prepare_gen_t,gen_t",
        )
        .unwrap();
    }
    for c in (0..c_len - 1).map(|c| &processing_ordered_commits[c..(c + window_size).min(c_len)]) {
        let oid_src = c[0];
        for oid_dst in &c[1..] {
            log::warn!("diff of {oid_src} and {oid_dst}");

            let stores = &preprocessed.processor.main_stores;

            let commit_src = preprocessed.commits.get_key_value(&oid_src).unwrap();
            let src_tr = commit_src.1.ast_root;
            let src_s = stores.node_store.resolve(src_tr).size();
            dbg!(src_s, stores.node_store.resolve(src_tr).size_no_spaces());

            let commit_dst = preprocessed.commits.get_key_value(&oid_dst).unwrap();
            let dst_tr = commit_dst.1.ast_root;
            let dst_s = stores.node_store.resolve(dst_tr).size();
            dbg!(dst_s, stores.node_store.resolve(dst_tr).size_no_spaces());

            let hyperast = as_nospaces(stores);

            let mu = memusage_linux();
            let not_lazy = algorithms::gumtree::diff(&hyperast, &src_tr, &dst_tr);
            let not_lazy = not_lazy.summarize();
            dbg!(&not_lazy);
            let partial_lazy = algorithms::gumtree_partial_lazy::diff(&hyperast, &src_tr, &dst_tr);
            let partial_lazy = partial_lazy.summarize();
            dbg!(&partial_lazy);
            let lazy = algorithms::gumtree_lazy::diff(&hyperast, &src_tr, &dst_tr);
            let summarized_lazy = &lazy.summarize();
            dbg!(summarized_lazy);
            if summarized_lazy.compare_results(&not_lazy)
                || summarized_lazy.compare_results(&partial_lazy)
            {
                log::error!("there is an difference between the optimisations");
            }

            log::warn!("ed+mappings size: {}", memusage_linux() - mu);
            // let total_lazy_t: std::time::Duration = summarized_lazy.time();
            // dbg!(&total_lazy_t);

            let gt_out_format = "COMPRESSED"; // JSON
            let gt_out = other_tools::gumtree::subprocess(
                &hyperast,
                src_tr,
                dst_tr,
                "gumtree",
                diff_algorithm,
                0, //(total_lazy_t * 10).as_secs_f64().ceil().to_u64().unwrap(),
                gt_out_format,
            );
            let res = if gt_out_format == "COMPRESSED" {
                if let Some(gt_out) = &gt_out {
                    let pp = CompressedBfPostProcess::create(gt_out);
                    let (pp, counts) = pp.counts();
                    let (pp, gt_timings) = pp.performances();
                    let valid = pp.validity_mappings(&lazy.mapper);
                    Some((gt_timings, counts, valid))
                } else {
                    None
                }
            } else if gt_out_format == "JSON" {
                if let Some(gt_out) = &gt_out {
                    let pp = PathJsonPostProcess::new(&gt_out);
                    let gt_timings = pp.performances();
                    let counts = pp.counts();
                    let valid = pp.validity_mappings(&lazy.mapper);
                    Some((gt_timings, counts, valid.map(|x| x.len())))
                } else {
                    None
                }
            } else {
                unimplemented!("gt_out_format {} is not implemented", gt_out_format)
            };

            // let MappingDurations([subtree_matcher_t, bottomup_matcher_t]) =
            //     summarized_lazy.mapping_durations.clone().into();
            if let Some((buf_validity, buf_perfs)) = &mut buf {
                dbg!(
                    &src_s,
                    &dst_s,
                    Into::<isize>::into(&commit_src.1.memory_used()),
                    Into::<isize>::into(&commit_dst.1.memory_used()),
                    &summarized_lazy,
                    &not_lazy,
                    &partial_lazy,
                );
                if let Some((gt_timings, gt_counts, valid)) = res {
                    dbg!(&gt_counts, &valid, &gt_timings,);
                    writeln!(
                        buf_validity,
                        "{oid_src}/{oid_dst},{},{},{},{},{},{},{},{},{},{},{},{},{},{},{},{},{},{}",
                        "java_gumtree",
                        "gumtree_lazy",
                        src_s,
                        dst_s,
                        gt_counts.mappings,
                        summarized_lazy.mappings,
                        valid.missing_mappings,
                        valid.additional_mappings,
                        gt_counts.actions,
                        summarized_lazy.actions.map_or(-1, |x| x as isize),
                        &gt_counts.src_heap,
                        &gt_counts.dst_heap,
                        Into::<isize>::into(&commit_src.1.memory_used()),
                        Into::<isize>::into(&commit_dst.1.memory_used()),
                        not_lazy.mappings,
                        not_lazy.actions.map_or(-1, |x| x as isize),
                        partial_lazy.mappings,
                        partial_lazy.actions.map_or(-1, |x| x as isize),
                    )
                    .unwrap();
                    writeln!(
                        buf_perfs,
                        "{oid_src}/{oid_dst},{},{},{},{},{},{},{},{},{},{},{}",
                        "java_gumtree",
                        src_s,
                        dst_s,
                        gt_counts.mappings,
                        gt_counts.actions,
                        0.0,
                        &gt_timings[0].as_secs_f64(),
                        0.0,
                        &gt_timings[1].as_secs_f64(),
                        0.0,
                        &gt_timings[2].as_secs_f64(),
                    )
                    .unwrap();
                } else {
                    writeln!(
                        buf_validity,
                        "{oid_src}/{oid_dst},{},{},{},{},{},{},{},{},{},{},{},{},{},{},{},{},{},{}",
                        "java_gumtree",
                        "gumtree_lazy",
                        src_s,
                        dst_s,
                        -1, //gt_counts.mappings,
                        summarized_lazy.mappings,
                        -1, //valid.missing_mappings,
                        -1, //valid.additional_mappings,
                        -1, //gt_counts.actions,
                        summarized_lazy.actions.map_or(-1, |x| x as isize),
                        -1, //&gt_counts.src_heap,
                        -1, //&gt_counts.dst_heap,
                        Into::<isize>::into(&commit_src.1.memory_used()),
                        Into::<isize>::into(&commit_dst.1.memory_used()),
                        not_lazy.mappings,
                        not_lazy.actions.map_or(-1, |x| x as isize),
                        partial_lazy.mappings,
                        partial_lazy.actions.map_or(-1, |x| x as isize),
                    )
                    .unwrap();
                }

                write_perfs(
                    buf_perfs,
                    "gumtree_lazy",
                    &oid_src,
                    oid_dst,
                    src_s,
                    dst_s,
                    summarized_lazy,
                )
                .unwrap();
                write_perfs(
                    buf_perfs,
                    "gumtree_not_lazy",
                    &oid_src,
                    oid_dst,
                    src_s,
                    dst_s,
                    &not_lazy,
                )
                .unwrap();
                write_perfs(
                    buf_perfs,
                    "gumtree_partial_lazy",
                    &oid_src,
                    oid_dst,
                    src_s,
                    dst_s,
                    &partial_lazy,
                )
                .unwrap();
                buf_validity.flush().unwrap();
                buf_perfs.flush().unwrap();
            } else {
                if let Some((gt_timings, gt_counts, valid)) = res {
                    dbg!(&gt_timings);
                    println!(
                        "{oid_src}/{oid_dst},{},{},{},{},{},{},{},{},{},{},{},{},{},{},{},{},{},{},{},{},{},{},{},{},{},{},{},{},{}",
                        src_s,
                        dst_s,
                        Into::<isize>::into(&commit_src.1.memory_used()),
                        Into::<isize>::into(&commit_dst.1.memory_used()),
                        summarized_lazy.actions.map_or(-1, |x| x as isize),
                        gt_counts.actions,
                        valid.missing_mappings,
                        valid.additional_mappings,
                        &gt_timings[0].as_secs_f64(),
                        &gt_timings[1].as_secs_f64(),
                        &gt_timings[2].as_secs_f64(),
                        summarized_lazy.mapping_durations.preparation[0].as_secs_f64(),
                        summarized_lazy.mapping_durations.mappings.0[0].as_secs_f64(),
                        summarized_lazy.mapping_durations.preparation[1].as_secs_f64(),
                        summarized_lazy.mapping_durations.mappings.0[1].as_secs_f64(),
                        summarized_lazy.gen_t.as_secs_f64(),
                        summarized_lazy.prepare_gen_t.as_secs_f64(),
                        not_lazy.mapping_durations.preparation[0].as_secs_f64(),
                        not_lazy.mapping_durations.mappings.0[0].as_secs_f64(),
                        not_lazy.mapping_durations.preparation[1].as_secs_f64(),
                        not_lazy.mapping_durations.mappings.0[1].as_secs_f64(),
                        not_lazy.prepare_gen_t.as_secs_f64(),
                        not_lazy.gen_t.as_secs_f64(),
                        partial_lazy.mapping_durations.preparation[0].as_secs_f64(),
                        partial_lazy.mapping_durations.mappings.0[0].as_secs_f64(),
                        partial_lazy.mapping_durations.preparation[1].as_secs_f64(),
                        partial_lazy.mapping_durations.mappings.0[1].as_secs_f64(),
                        partial_lazy.prepare_gen_t.as_secs_f64(),
                        partial_lazy.gen_t.as_secs_f64(),
                    );
                }
            }
        }
        log::warn!("done computing diff {i}");
        i += 1;
    }
    let mu = memusage_linux();
    drop(preprocessed);
    log::warn!("hyperAST size: {}", mu - memusage_linux());
}

pub(crate) fn write_perfs<Id: Display>(
    buf_perfs: &mut BufWriter<File>,
    kind: &str,
    oid_src: &Id,
    oid_dst: &Id,
    src_s: usize,
    dst_s: usize,
    summarized_lazy: &hyper_diff::algorithms::ResultsSummary<
        hyper_diff::algorithms::PreparedMappingDurations<2, Duration>,
        Duration,
    >,
) -> Result<(), std::io::Error> {
    writeln!(
        buf_perfs,
        "{}/{},{},{},{},{},{},{},{},{},{},{},{},{},{}",
        oid_src,
        oid_dst,
        kind,
        src_s,
        dst_s,
        summarized_lazy.mappings,
        summarized_lazy.actions.map_or(-1, |x| x as isize),
        summarized_lazy.mapping_durations.preparation[0].as_secs_f64(),
        summarized_lazy.mapping_durations.mappings.0[0].as_millis(),
        summarized_lazy.mapping_durations.preparation[1].as_millis(),
        summarized_lazy.mapping_durations.mappings.0[1].as_millis(),
        summarized_lazy.prepare_gen_t.as_millis(),
        summarized_lazy.gen_t.as_millis(),
        summarized_lazy.mapping_memory_usages.memory[0],
        summarized_lazy.mapping_memory_usages.memory[1],
    )
}

#[cfg(test)]
mod test {

    use super::*;

    use hyper_diff::{
        decompressed_tree_store::{CompletePostOrder, lazy_post_order::LazyPostOrder},
        matchers::{
            Decompressible,
            heuristic::gt::greedy_subtree_matcher::{GreedySubtreeMatcher, SubtreeMatcher},
            mapping_store::{DefaultMultiMappingStore, VecStore},
        },
    };
    use hyperast::types::{HyperASTShared, WithChildren};

    use crate::postprocess::{SimpleJsonPostProcess, print_mappings};

    #[test]
    fn issue_mappings_pomxml_spoon_pom() {
        // INRIA/spoon 7c7f094bb22a350fa64289a94880cc3e7231468f 78d88752a9f4b5bc490f5e6fb0e31dc9c2cf4bcd "spoon-pom" "" 2
        let preprocessed = PreProcessedRepository::new("INRIA/spoon");
        let window_size = 2;
        let mut preprocessed = preprocessed;
        let (before, after) = (
            "7c7f094bb22a350fa64289a94880cc3e7231468f",
            "78d88752a9f4b5bc490f5e6fb0e31dc9c2cf4bcd",
        );
        assert!(window_size > 1);

        let processing_ordered_commits = preprocessed.pre_process_with_limit(
            &mut fetch_github_repository(&preprocessed.name),
            before,
            after,
            "spoon-pom",
            1000,
        );
        preprocessed.processor.purge_caches();
        let c_len = processing_ordered_commits.len();
        let c = (0..c_len - 1)
            .map(|c| &processing_ordered_commits[c..(c + window_size).min(c_len)])
            .next()
            .unwrap();
        let oid_src = &c[0];
        let oid_dst = &c[1];

        let commit_src = preprocessed.commits.get_key_value(&oid_src).unwrap();
        let src_tr = commit_src.1.ast_root;
        // let src_tr = preprocessed.child_by_name(src_tr, "hadoop-common-project").unwrap();

        let commit_dst = preprocessed.commits.get_key_value(&oid_dst).unwrap();
        let dst_tr = commit_dst.1.ast_root;
        // let dst_tr = preprocessed.child_by_name(dst_tr, "hadoop-common-project").unwrap();
        let stores = &preprocessed.processor.main_stores;
        let src = src_tr;
        let dst = dst_tr;
        let mappings = VecStore::default();
        #[allow(type_alias_bounds)]
        type DS<HAST: HyperASTShared> = Decompressible<HAST, CompletePostOrder<HAST::IdN, u32>>;
        // type DS<'a> = CompletePostOrder<HashedNodeRef<'a>, u32>;
        let mapper = GreedySubtreeMatcher::<DS<_>, DS<_>, _, _>::matchh::<
            DefaultMultiMappingStore<_>,
        >(stores, src, dst, mappings);
        let SubtreeMatcher {
            src_arena,
            dst_arena,
            mappings,
            ..
        } = mapper.into();
        print_mappings(&dst_arena, &src_arena, &stores, &mappings);
    }

    #[test]
    fn issue_mappings_pomxml_spoon_pom_2() {
        // INRIA/spoon 76ffd3353a535b0ce6edf0bf961a05236a40d3a1 74ee133f4fe25d8606e0775ade577cd8e8b5cbfd "spoon-pom" "" 2
        // hast, gt evolutions: 517,517,
        // missing, additional mappings: 43,10,
        // 1.089578603,2.667414915,1.76489064,1.59514709,2.984131976,35.289540009
        let preprocessed = PreProcessedRepository::new("INRIA/spoon");
        let window_size = 2;
        let mut preprocessed = preprocessed;
        let (before, after) = (
            "76ffd3353a535b0ce6edf0bf961a05236a40d3a1",
            "74ee133f4fe25d8606e0775ade577cd8e8b5cbfd",
        );
        assert!(window_size > 1);

        let processing_ordered_commits = preprocessed.pre_process_with_limit(
            &mut fetch_github_repository(&preprocessed.name),
            before,
            after,
            "spoon-pom",
            1000,
        );
        preprocessed.purge_caches();
        let c_len = processing_ordered_commits.len();
        let c = (0..c_len - 1)
            .map(|c| &processing_ordered_commits[c..(c + window_size).min(c_len)])
            .next()
            .unwrap();
        let oid_src = &c[0];
        let oid_dst = &c[1];
        let stores = &preprocessed.processor.main_stores;

        let commit_src = preprocessed.commits.get_key_value(&oid_src).unwrap();
        let src_tr = commit_src.1.ast_root;
        let src_tr = preprocessed.child_by_name(src_tr, "spoon-pom").unwrap();
        let src_tr = preprocessed.child_by_name(src_tr, "pom.xml").unwrap();
        // let src_tr = stores.node_store.resolve(src_tr).get_child(&0);
        dbg!(stores.node_store.resolve(src_tr).child_count());

        let commit_dst = preprocessed.commits.get_key_value(&oid_dst).unwrap();
        let dst_tr = commit_dst.1.ast_root;
        let dst_tr = preprocessed.child_by_name(dst_tr, "spoon-pom").unwrap();
        let dst_tr = preprocessed.child_by_name(dst_tr, "pom.xml").unwrap();
        // let dst_tr = stores.node_store.resolve(dst_tr).get_child(&0);

        let src = src_tr;
        let dst = dst_tr;
        let mappings = VecStore::default();
        #[allow(type_alias_bounds)]
        type DS<HAST: HyperASTShared> = Decompressible<HAST, CompletePostOrder<HAST::IdN, u32>>;
        let mapper = GreedySubtreeMatcher::<DS<_>, DS<_>, _, _>::matchh::<
            DefaultMultiMappingStore<_>,
        >(stores, src, dst, mappings);
        let SubtreeMatcher {
            src_arena,
            dst_arena,
            mappings,
            ..
        } = mapper.into();
        print_mappings(&dst_arena, &src_arena, &stores, &mappings);

        let gt_out_format = "JSON";
        let gt_out = other_tools::gumtree::subprocess(
            &preprocessed.processor.main_stores,
            src_tr,
            dst_tr,
            "gumtree-subtree",
            "Chawathe",
            60 * 5,
            gt_out_format,
        )
        .unwrap();

        let pp = SimpleJsonPostProcess::new(&gt_out);
        let gt_timings = pp.performances();
        let counts = pp.counts();
        dbg!(gt_timings, counts.mappings, counts.actions);
        let valid = pp._validity_mappings(
            &preprocessed.processor.main_stores,
            &src_arena,
            src_tr,
            &dst_arena,
            dst_tr,
            &mappings,
        );
        dbg!(valid.additional_mappings, valid.missing_mappings);
    }

    #[test]
    fn issue_lazy_spark() {
        // cargo build --release && time target/release/window_combination apache/spark 14211a19f53bd0f413396582c8970e3e0a74281d 885f4733c413bdbb110946361247fbbd19f6bba9 "" validity_spark.csv perfs_spark.csv 2 Chawathe &> spark.log
        // thread 'main' panicked at 'Entity(63568) Entity(63568)', /home/quentin/rusted_gumtree3/gumtree/src/decompressed_tree_store/lazy_post_order.rs:293:17
        let preprocessed = PreProcessedRepository::new("apache/spark");
        let window_size = 2;
        let mut preprocessed = preprocessed;
        let (before, after) = (
            "a7f0adb2dd8449af6f9e9b5a25f11b5dcf5868f1",
            "29b9537e00d857c92378648ca7163ba0dc63da39",
        );
        // before 29b9537e00d857c92378648ca7163ba0dc63da39
        // after a7f0adb2dd8449af6f9e9b5a25f11b5dcf5868f1
        assert!(window_size > 1);

        let processing_ordered_commits = preprocessed.pre_process_with_limit(
            &mut fetch_github_repository(&preprocessed.name),
            before,
            after,
            "",
            3,
        );
        preprocessed.purge_caches();
        let c_len = processing_ordered_commits.len();
        assert!(c_len > 0);
        dbg!(&processing_ordered_commits);
        let c = (0..c_len - 1)
            .map(|c| &processing_ordered_commits[c..(c + window_size).min(c_len)])
            .next()
            .unwrap();
        let oid_src = &c[0];
        let oid_dst = &c[1];
        dbg!(oid_src, oid_dst);
        let stores = &preprocessed.processor.main_stores;

        let commit_src = preprocessed.commits.get_key_value(&oid_src).unwrap();
        let src_tr = commit_src.1.ast_root;
        // let src_tr = preprocessed.child_by_name(src_tr, "spoon-pom").unwrap();
        // let src_tr = preprocessed.child_by_name(src_tr, "pom.xml").unwrap();
        // let src_tr = stores.node_store.resolve(src_tr).get_child(&0);
        dbg!(stores.node_store.resolve(src_tr).child_count());

        let commit_dst = preprocessed.commits.get_key_value(&oid_dst).unwrap();
        let dst_tr = commit_dst.1.ast_root;
        // let dst_tr = preprocessed.child_by_name(dst_tr, "spoon-pom").unwrap();
        // let dst_tr = preprocessed.child_by_name(dst_tr, "pom.xml").unwrap();
        // let dst_tr = stores.node_store.resolve(dst_tr).get_child(&0);

        let hyperast = as_nospaces(stores);
        let partial_lazy = algorithms::gumtree_partial_lazy::diff(&hyperast, &src_tr, &dst_tr);
        dbg!(
            &partial_lazy.mapping_durations,
            partial_lazy.prepare_gen_t,
            partial_lazy.gen_t
        );
    }
    #[test]
    fn issue_logging_log4j2_pom() {
        // cargo build --release && time target/release/window_combination apache/logging-log4j2 7e745b42bda9bf6f8ea681d38992d18036fc021e ebfc8945a5dd77b617f4667647ed4b740323acc8 "" batch2/validity_logging-log4j2.csv batch2/perfs_logging-log4j2.csv 2 Chawathe &> batch2/logging-log4j2.log
        // thread 'main' panicked at '114 55318 "reporting"', hyperast/src/tree_gen/mod.rs:414:13
        let preprocessed = PreProcessedRepository::new("apache/logging-log4j2");
        let window_size = 2;
        let mut preprocessed = preprocessed;
        let (before, after) = (
            "7e745b42bda9bf6f8ea681d38992d18036fc021e",
            "ebfc8945a5dd77b617f4667647ed4b740323acc8",
        );
        assert!(window_size > 1);

        preprocessed.pre_process_with_limit(
            &mut fetch_github_repository(&preprocessed.name),
            before,
            after,
            "log4j-osgi",
            3,
        );
    }

    #[test]
    fn issue_mappings_pomxml() {
        // INRIA/spoon 76ffd3353a535b0ce6edf0bf961a05236a40d3a1 74ee133f4fe25d8606e0775ade577cd8e8b5cbfd "spoon-pom" "" 2
        // hast, gt evolutions: 517,517,
        // missing, additional mappings: 43,10,
        // 1.089578603,2.667414915,1.76489064,1.59514709,2.984131976,35.289540009
        let preprocessed = PreProcessedRepository::new("INRIA/spoon");
        let window_size = 2;
        let mut preprocessed = preprocessed;
        let (before, after) = (
            "b5806e1f42e105c223e1c6659256a4a3a4538b6c",
            "568b4526d7af83de99c65bc64a55ddcb6b6d3488",
        );
        assert!(window_size > 1);

        let processing_ordered_commits = preprocessed.pre_process_with_limit(
            &mut fetch_github_repository(&preprocessed.name),
            before,
            after,
            "",
            2,
        );
        preprocessed.purge_caches();
        let c_len = processing_ordered_commits.len();
        let c = (0..c_len - 1)
            .map(|c| &processing_ordered_commits[c..(c + window_size).min(c_len)])
            .next()
            .unwrap();
        let oid_src = &c[0];
        let oid_dst = &c[1];
        let stores = &preprocessed.processor.main_stores;

        let commit_src = preprocessed.commits.get_key_value(&oid_src).unwrap();
        let src_tr = commit_src.1.ast_root;
        let src_tr = preprocessed.child_by_name(src_tr, "pom.xml").unwrap();
        // let src_tr = stores.node_store.resolve(src_tr).get_child(&0);
        dbg!(stores.node_store.resolve(src_tr).child_count());

        let commit_dst = preprocessed.commits.get_key_value(&oid_dst).unwrap();
        let dst_tr = commit_dst.1.ast_root;
        let dst_tr = preprocessed.child_by_name(dst_tr, "pom.xml").unwrap();
        // let dst_tr = stores.node_store.resolve(dst_tr).get_child(&0);

        let src = &src_tr;
        let dst = &dst_tr;
        let mappings = VecStore::default();
        use hyperast::types::DecompressedFrom;
        let mut _src_arena = Decompressible::<_, LazyPostOrder<_, u32>>::decompress(stores, src);
        let mut _dst_arena = Decompressible::<_, LazyPostOrder<_, u32>>::decompress(stores, dst);

        let src_arena = _src_arena.as_mut();
        let dst_arena = _dst_arena.as_mut();
        let mut mapper = hyper_diff::matchers::Mapper {
            hyperast: stores,
            mapping: hyper_diff::matchers::Mapping {
                src_arena,
                dst_arena,
                mappings,
            },
        };
        dbg!();
        use hyper_diff::decompressed_tree_store::ShallowDecompressedTreeStore;
        use hyper_diff::matchers::mapping_store::MappingStore;
        mapper.mapping.mappings.topit(
            mapper.mapping.src_arena.len(),
            mapper.mapping.dst_arena.len(),
        );
        dbg!();
        let mm = LazyGreedySubtreeMatcher::<_, _, _, VecStore<_>>::compute_multi_mapping::<
            DefaultMultiMappingStore<_>,
        >(&mut mapper);
        dbg!();
        use hyper_diff::matchers::heuristic::gt::lazy2_greedy_subtree_matcher::LazyGreedySubtreeMatcher;
        LazyGreedySubtreeMatcher::<_, _, _, VecStore<_>, 10>::filter_mappings(&mut mapper, &mm);
        // TODO do something with the multi mappings
        // modify filter_mappings to extract redundant mappings
        // the store it alongside other mappings
        dbg!();
<<<<<<< HEAD
        use hyper_diff::matchers::heuristic::gt::lazy2_greedy_bottom_up_matcher::GreedyBottomUpMatcher;
        GreedyBottomUpMatcher::<_, _, _, _, VecStore<_>>::execute(&mut mapper);
=======
        use hyper_diff::matchers::heuristic::gt::lazy2_greedy_bottom_up_matcher::LazyGreedyBottomUpMatcher;
        LazyGreedyBottomUpMatcher::<_, _, _, _, VecStore<_>, 1000, 1, 2>::execute(&mut mapper);
>>>>>>> 3b7dbff6
        // This one matches everingthing as it should but it is much slower
        // GreedyBottomUpMatcher::<_, _, _, _, VecStore<_>, 10_000, 1, 2>::execute(
        //     &mut mapper,
        //     &stores.label_store,
        // );
        dbg!();
        // type DS<'a> = CompletePostOrder<HashedNodeRef<'a>, u32>;
        // let mapper = GreedySubtreeMatcher::<DS, DS, _, _, _>::matchh::<DefaultMultiMappingStore<_>>(
        //     &stores.node_store,
        //     &src,
        //     &dst,
        //     mappings,
        // );
        let mappings = mapper.mapping.mappings;
        let dst_arena = _dst_arena.decomp.complete(stores);
        let src_arena = _src_arena.decomp.complete(stores);
        let src_arena = Decompressible {
            hyperast: stores,
            decomp: &src_arena,
        };
        let dst_arena = Decompressible {
            hyperast: stores,
            decomp: &dst_arena,
        };
        print_mappings(&dst_arena, &src_arena, &stores, &mappings);

        let gt_out_format = "JSON";
        let gt_out = other_tools::gumtree::subprocess(
            &preprocessed.processor.main_stores,
            src_tr,
            dst_tr,
            "gumtree-subtree",
            "Chawathe",
            60 * 5,
            gt_out_format,
        )
        .unwrap();

        let pp = SimpleJsonPostProcess::new(&gt_out);
        let gt_timings = pp.performances();
        let counts = pp.counts();
        dbg!(gt_timings, counts.mappings, counts.actions);
        let valid = pp._validity_mappings(
            &preprocessed.processor.main_stores,
            &src_arena,
            src_tr,
            &dst_arena,
            dst_tr,
            &mappings,
        );
        dbg!(valid.additional_mappings, valid.missing_mappings);
    }
}<|MERGE_RESOLUTION|>--- conflicted
+++ resolved
@@ -646,13 +646,8 @@
         // modify filter_mappings to extract redundant mappings
         // the store it alongside other mappings
         dbg!();
-<<<<<<< HEAD
-        use hyper_diff::matchers::heuristic::gt::lazy2_greedy_bottom_up_matcher::GreedyBottomUpMatcher;
-        GreedyBottomUpMatcher::<_, _, _, _, VecStore<_>>::execute(&mut mapper);
-=======
         use hyper_diff::matchers::heuristic::gt::lazy2_greedy_bottom_up_matcher::LazyGreedyBottomUpMatcher;
-        LazyGreedyBottomUpMatcher::<_, _, _, _, VecStore<_>, 1000, 1, 2>::execute(&mut mapper);
->>>>>>> 3b7dbff6
+        LazyGreedyBottomUpMatcher::<_, _, _, _, VecStore<_>>::execute(&mut mapper);
         // This one matches everingthing as it should but it is much slower
         // GreedyBottomUpMatcher::<_, _, _, _, VecStore<_>, 10_000, 1, 2>::execute(
         //     &mut mapper,
