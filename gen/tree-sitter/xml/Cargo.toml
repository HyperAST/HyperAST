--- conflicted
+++ resolved
@@ -7,12 +7,7 @@
 
 [dependencies]
 tree-sitter = "0.20.0"
-<<<<<<< HEAD
-tree-sitter-xml = { git="https://github.com/quentinLeDilavrec/tree-sitter-xml", version = "0.0.1"}
-# tree-sitter-xml = { path="tree-sitter-xml", version = "0.0.1"}
-=======
 tree-sitter-xml = {path="tree-sitter-xml", version="0.20.0"}
->>>>>>> 06595047
 hyper_ast = { path = "../../../hyper_ast" }
 
 
