use std::{
    borrow::Borrow,
    fmt::{Debug, Display},
    marker::PhantomData,
};

use num::{NumCast, PrimInt, ToPrimitive, cast};

use crate::types::{HashKind, HyperType, LabelStore, Labeled, NodeId, NodeStore, NodeStoreMut, Shared, Stored, Typed, WithChildren, WithStats};

pub struct SimpleTree<K> {
    kind: K,
    label: Option<String>,
    children: Vec<SimpleTree<K>>,
}

impl<K> SimpleTree<K> {
    pub fn new(k: K, l: Option<&str>, c: Vec<SimpleTree<K>>) -> Self {
        Self {
            kind: k,
            label: l.map(|s| s.to_owned()),
            children: c,
        }
    }
}

fn store<'a>(ls: &mut LS<u16>, ns: &mut NS<Tree>, node: &SimpleTree<u8>) -> u16 {
    fn store_aux<'a>(ls: &mut LS<u16>, ns: &mut NS<Tree>, node: &SimpleTree<u8>) -> Tree {
        let lid = node
            .label
            .as_ref()
            .map(|x| ls.get_or_insert(x.as_str()))
            .unwrap_or(0);
        let mut size = 1;
        let mut height = 0;
        let children = node
            .children
            .iter()
            .map(|x| {
                let t = store_aux(ls, ns, x);
                size += t.size;
                height = height.max(t.height);
                ns.get_or_insert(t)
            })
            .collect();
        height += 1;
        Tree {
            t: node.kind,
            label: lid,
            children,
            size,
            height,
        }
    }
    let t = store_aux(ls, ns, node);
    ns.get_or_insert(t)
}

use crate::store::SimpleStores;
pub fn vpair_to_stores<'a>(
    (src, dst): (SimpleTree<u8>, SimpleTree<u8>),
) -> (SimpleStores<TStore, NS<Tree>, LS<u16>>, u16, u16) {
    let (mut label_store, mut compressed_node_store) = make_stores();
    let src = store(&mut label_store, &mut compressed_node_store, &src);
    let dst = store(&mut label_store, &mut compressed_node_store, &dst);
    let stores = SimpleStores {
        type_store: std::marker::PhantomData::<TStore>,
        node_store: compressed_node_store,
        label_store,
    };
    (stores, src, dst)
}

impl AsRef<Tree> for &Tree {
    fn as_ref(&self) -> &Tree {
        self
    }
}

pub struct DisplayTree<'a, 'b, I: num::PrimInt, T: WithChildren> {
    ls: &'a LS<I>,
    ns: &'b NS<T>,
    node: u16,
    depth: usize,
}
impl<'a, 'b> DisplayTree<'a, 'b, u16, Tree> {
    #[allow(dead_code)]
    pub fn new(ls: &'a LS<u16>, ns: &'b NS<Tree>, node: u16) -> Self {
        Self {
            ls,
            ns,
            node,
            depth: 0,
        }
    }
}

impl<'a, 'b> Display for DisplayTree<'a, 'b, u16, Tree>
where
// T: 'a,// + AsTreeRef<TreeRef<'b, T>>,
// T: Typed + WithChildren<TreeId = u16> + Labeled<Label = I> + Eq,
// T::Type: Display,
{
    fn fmt(&self, f: &mut std::fmt::Formatter<'_>) -> std::fmt::Result {
        let cs = self.ns.resolve(&self.node);
        writeln!(
            f,
            "{}|-{}:{} \ts{}\th{}",
            " ".repeat(self.depth),
            cs.get_type(),
            self.ls.resolve(cs.get_label_unchecked()),
            cs.size(),
            cs.height(),
        )?;
        if let Some(cs) = cs.children() {
            let cs: Vec<_> = cs.into();
            for n in cs {
                Display::fmt(
                    &Self {
                        ls: self.ls,
                        ns: self.ns,
                        node: n,
                        depth: self.depth + 1,
                    },
                    f,
                )?;
            }
        }
        Ok(())
    }
}

impl<'a, 'b> Debug for DisplayTree<'a, 'b, u16, Tree> {
    fn fmt(&self, f: &mut std::fmt::Formatter<'_>) -> std::fmt::Result {
        let cs = self.ns.resolve(&self.node);
        writeln!(
            f,
            "{}|-{}:{}    \t({})\ts{}\th{}",
            " ".repeat(self.depth),
            cs.get_type(),
            self.ls.resolve(cs.get_label_unchecked()),
            self.node,
            cs.size(),
            cs.height(),
        )?;
        if let Some(cs) = cs.children() {
            let cs: Vec<_> = cs.into();
            for n in cs {
                Debug::fmt(
                    &Self {
                        ls: self.ls,
                        ns: self.ns,
                        node: n,
                        depth: self.depth + 1,
                    },
                    f,
                )?;
            }
        }
        Ok(())
    }
}

#[allow(dead_code)]
fn make_stores<'a>() -> (LS<u16>, NS<Tree>) {
    let label_store = LS::<u16> {
        // v: RefCell::new(vec![b"".to_vec()]),
        v: Default::default(),
        phantom: PhantomData,
    };
    let compressed_node_store = NS::<Tree> { v: vec![] };
    (label_store, compressed_node_store)
}

#[derive(PartialEq, Eq)]
pub struct Tree {
    pub t: u8,
    pub label: u16,
    pub children: Vec<u16>,
    pub size: u16,
    pub height: u16,
}

// impl<'a> ApplicableActions<Tree,TreeRef<'a,Tree>> for ActionsVec<SimpleAction<Tree>> {
//     fn build(
//         t: <Tree as Typed>::Type,
//         l: <Tree as Labeled>::Label,
//         cs: Vec<<Tree as Stored>::TreeId>,
//     ) -> Tree {
//         Tree {
//             t,
//             label: l,
//             children: cs,
//         }
//     }
// }
// impl<'a> crate::types::NodeStoreExt<'a, Tree, TreeRef<'a, Tree>> for NS<Tree> {
//     fn build_then_insert(
//         &mut self,
//         t: <TreeRef<'a, Tree> as crate::types::Typed>::Type,
//         l: <TreeRef<'a, Tree> as crate::types::Labeled>::Label,
//         cs: Vec<<Tree as Stored>::TreeId>,
//     ) -> <Tree as Stored>::TreeId {
//         let node = Tree {
//             t,
//             label: l,
//             children: cs,
//         };
//         self.get_or_insert(node)
//     }
// }

impl crate::types::NodeStoreExt<Tree> for NS<Tree> {
    fn build_then_insert(
        &mut self,
        _i: <Tree as crate::types::Stored>::TreeId,
        t: <Tree as crate::types::Typed>::Type,
        _l: Option<<Tree as crate::types::Labeled>::Label>,
        cs: Vec<<Tree as Stored>::TreeId>,
    ) -> <Tree as Stored>::TreeId {
        let node = Tree {
            t,
            label: 0,
            children: cs,
            size: 0,
            height: 0,
        };
        self.get_or_insert(node)
    }
}

impl crate::types::Typed for Tree {
    type Type = u8;

    fn get_type(&self) -> Self::Type {
        self.t
    }
}

impl crate::types::WithSerialization for Tree {
    fn try_bytes_len(&self) -> Option<usize> {
        todo!()
    }
}

impl<T> crate::types::WithSerialization for TreeRef<'_, T> {
    fn try_bytes_len(&self) -> Option<usize> {
        None
        // todo!()
    }
}
impl<T> Clone for TreeRef<'_, T> {
    fn clone(&self) -> Self {
        Self(self.0)
    }
}

impl<T: crate::types::Typed> crate::types::Typed for TreeRef<'_, T> {
    type Type = T::Type;

    fn get_type(&self) -> Self::Type {
        self.0.get_type()
    }
}
impl crate::types::Labeled for Tree {
    type Label = u16;

    fn get_label_unchecked(&self) -> &Self::Label {
        &self.label
    }

    fn try_get_label<'a>(&'a self) -> Option<&'a Self::Label> {
        Some(self.get_label_unchecked())
    }
}
impl<T: crate::types::Labeled> crate::types::Labeled for TreeRef<'_, T> {
    type Label = T::Label;

    fn get_label_unchecked(&self) -> &Self::Label {
        self.0.get_label_unchecked()
    }

    fn try_get_label<'a>(&'a self) -> Option<&'a Self::Label> {
        Some(self.get_label_unchecked())
    }
}
impl crate::types::Node for Tree {}
impl<T: crate::types::Node> crate::types::Node for TreeRef<'_, T> {}
impl crate::types::Tree for Tree {
    fn has_children(&self) -> bool {
        self.children.len() > 0
    }

    fn has_label(&self) -> bool {
        self.label != 0
    }
}

impl crate::types::ErasedHolder for Tree {
    fn unerase_ref<T: 'static + Send + Sync>(&self, tid: std::any::TypeId) -> Option<&T> {
        if tid == std::any::TypeId::of::<Ty>() {
            let t = &self.t;
            let t = unsafe { std::mem::transmute(t) };
            Some(t)
        } else {
            None
        }
    }
}

impl<'a, T: crate::types::Tree> crate::types::ErasedHolder for TreeRef<'_, T> {
    fn unerase_ref<TT: 'static + Send + Sync>(&self, tid: std::any::TypeId) -> Option<&TT> {
        self.0.unerase_ref(tid)
    }
}

impl<T: crate::types::Tree> crate::types::Tree for TreeRef<'_, T>
where
    T::TreeId: Clone + NodeId<IdN = T::TreeId>,
{
    fn has_children(&self) -> bool {
        self.0.has_children()
    }

    fn has_label(&self) -> bool {
        self.0.has_label()
    }
}

impl crate::types::Stored for Tree {
    type TreeId = u16;
}
impl<T: crate::types::Stored> crate::types::Stored for TreeRef<'_, T> {
    type TreeId = T::TreeId;
}

impl<'a> crate::types::CLending<'a, u8, u16> for Tree {
    type Children = crate::types::ChildrenSlice<'a, u16>;
}

impl<'a> crate::types::CLending<'a, u16, u16> for Tree {
    type Children = crate::types::ChildrenSlice<'a, u16>;
}

impl WithChildren for Tree {
    type ChildIdx = u8;

    fn child_count(&self) -> Self::ChildIdx {
        self.children.len() as u8
    }

    fn child(&self, idx: &Self::ChildIdx) -> Option<Self::TreeId> {
        self.children.get(idx.to_usize().unwrap()).map(|x| *x)
    }

    fn child_rev(&self, idx: &Self::ChildIdx) -> Option<Self::TreeId> {
        let idx = num::CheckedSub::checked_sub(&self.child_count(), &(*idx + 1))?;
        self.children.get(idx.to_usize().unwrap()).copied()
    }

    fn children(&self) -> Option<crate::types::LendC<'_, Self, u8, u16>> {
        Some(self.children.as_slice().into())
    }
}

impl<'a, T: WithChildren> crate::types::CLending<'a, T::ChildIdx, T::TreeId> for TreeRef<'_, T>
where
    T: crate::types::CLending<'a, T::ChildIdx, T::TreeId>,
{
    type Children = <T as crate::types::CLending<'a, T::ChildIdx, T::TreeId>>::Children;
}

impl<T: WithChildren> WithChildren for TreeRef<'_, T>
where
    T::TreeId: Clone + NodeId<IdN = T::TreeId>,
{
    type ChildIdx = T::ChildIdx;

    // type Children<'a>
    //     = T::Children<'a>
    // where
    //     Self: 'a;

    fn child_count(&self) -> Self::ChildIdx {
        self.0.child_count()
    }

    fn child(&self, idx: &Self::ChildIdx) -> Option<Self::TreeId> {
        self.0.child(idx)
    }

    fn child_rev(&self, idx: &Self::ChildIdx) -> Option<Self::TreeId> {
        self.0.child_rev(idx)
    }

    fn children(
        &self,
    ) -> Option<crate::types::LendC<'_, Self, Self::ChildIdx, <Self::TreeId as NodeId>::IdN>> {
        self.0.children()
    }
}

impl WithStats for Tree {
    fn size(&self) -> usize {
        self.size.to_usize().unwrap()
    }

    fn height(&self) -> usize {
        self.height.to_usize().unwrap()
    }

    fn line_count(&self) -> usize {
        todo!()
    }
}

impl<T: Stored + WithStats> WithStats for TreeRef<'_, T>
where
    T::TreeId: Clone,
{
    fn size(&self) -> usize {
        self.0.size()
    }

    fn height(&self) -> usize {
        self.0.height()
    }

    fn line_count(&self) -> usize {
        self.0.line_count()
    }
}

#[derive(Clone, Copy)]
pub enum H {
    S,
    L,
}

impl HashKind for H {
    fn structural() -> Self {
        H::S
    }

    fn label() -> Self {
        H::L
    }
}

impl std::ops::Deref for H {
    type Target = Self;
    fn deref(&self) -> &Self::Target {
        self
    }
}

impl crate::types::WithHashs for Tree {
    type HK = H;
    type HP = u8;
    fn hash(&self, _kind: impl std::ops::Deref<Target = Self::HK>) -> u8 {
        0
    }
}

impl<T: crate::types::WithHashs> crate::types::WithHashs for TreeRef<'_, T> {
    type HK = T::HK;
    type HP = T::HP;
    fn hash(&self, kind: impl std::ops::Deref<Target = Self::HK>) -> Self::HP {
        self.0.hash(kind)
    }
}

pub struct NS<T> {
    v: Vec<T>,
}

impl<T: 'static + crate::types::Tree> crate::types::NStore for NS<T> {
    type IdN = <T as crate::types::Stored>::TreeId;
    type Idx = T::ChildIdx;
}

impl<'a, T: crate::types::Tree> crate::types::NLending<'a, T::TreeId> for NS<T>
where
    T::TreeId: ToPrimitive,
{
    type N = TreeRef<'a, T>;
}

impl<T: crate::types::Tree> NodeStore<T::TreeId> for NS<T>
where
    T::TreeId: ToPrimitive,
{
    fn resolve(&self, id: &T::TreeId) -> TreeRef<'_, T> {
        TreeRef(&self.v[id.to_usize().unwrap()])
    }
}

#[derive(PartialEq, Eq)]
pub struct TreeRef<'a, T>(&'a T);

// impl<'a> AsTreeRef<TreeRef<'a, Tree>> for Tree {
//     fn as_tree_ref(&self) -> TreeRef<'a,Tree> {
//         TreeRef(self)
//     }
// }
// impl<'a, T> AsTreeRef<TreeRef<'a, T>> for TreeRef<'a, T> {
//     fn as_tree_ref(&self) -> TreeRef<T> {
//         TreeRef(&self.0)
//     }
// }

// impl<'a> AsTreeRef<TreeRef<'a, SimpleTree<u8>>> for SimpleTree<u8> {
//     fn as_tree_ref(&self) -> TreeRef<SimpleTree<u8>> {
//         TreeRef(self)
//     }
// }

// impl<'a, T: AsTreeRef<R> + WithChildren + Eq, R: 'a + WithChildren<TreeId = T::TreeId> + Eq>
//     NodeStoreMut<'a, T, R> for NS<T>
// where
//     <T as Stored>::TreeId: PrimInt,
// {
//     fn get_or_insert(&mut self, node: T) -> <T as Stored>::TreeId {
//         let p = self.v.iter().position(|x| node.eq(x));
//         if let Some(p) = p {
//             self.v[p] = node;
//             cast::<usize, R::TreeId>(p).unwrap()
//         } else {
//             self.v.push(node);
//             cast::<usize, R::TreeId>(self.v.len() - 1).unwrap()
//         }
//     }
// }

// impl NodeStoreMut2<Tree> for NS<Tree> {
//     fn get_or_insert(&mut self, node: Tree) -> u16 {
//         let p = self.v.iter().position(|x| node.eq(x));
//         if let Some(p) = p {
//             self.v[p] = node;
//             cast::<usize, u16>(p).unwrap()
//         } else {
//             self.v.push(node);
//             cast::<usize, u16>(self.v.len() - 1).unwrap()
//         }
//     }
// }

impl<T: crate::types::Tree + Eq> NodeStoreMut<T> for NS<T>
where
    T::TreeId: ToPrimitive + NumCast,
{
    fn get_or_insert(&mut self, node: T) -> T::TreeId {
        let p = self.v.iter().position(|x| node.eq(x));
        if let Some(p) = p {
            self.v[p] = node;
            cast::<usize, T::TreeId>(p).unwrap()
        } else {
            self.v.push(node);
            cast::<usize, T::TreeId>(self.v.len() - 1).unwrap()
        }
    }
}

impl<'a, T: 'a + WithChildren + Eq> NS<T>
where
    T::TreeId: PrimInt,
{
    fn get_or_insert(&mut self, node: T) -> T::TreeId {
        if let Some(i) = self
            .v
            .iter()
            .enumerate()
            .find_map(|(i, x)| if x == &node { Some(i) } else { None })
        {
            cast(i).unwrap()
        } else {
            let l = self.v.len();
            self.v.push(node);
            cast(l).unwrap()
        }
    }
}

// pub(crate) struct NS<T: WithChildren> {
//     v: Vec<Rc<T>>,
// }

// impl<T: WithChildren + Eq> NS<T> where T::TreeId:PrimInt {
//     fn get_or_insert(&mut self, node: T) -> T::TreeId {
//         let mut a = self.v;
//         if let Some(i) = a
//             .iter()
//             .enumerate()
//             .find_map(|(i, x)| if x.as_ref() == &node { Some(i) } else { None })
//         {
//             cast(i).unwrap()
//         } else {
//             let l = a.len();
//             a.push(Rc::new(node));
//             cast(l).unwrap()
//         }
//     }

//     fn resolve<'b>(&'b self, id: &T::TreeId) -> &'b T {
//         // Ref::map((&self.v).borrow(), |x| {
//         //     &x[cast::<T::TreeId, usize>(*id).unwrap()]
//         // })
//         &self.v[cast::<T::TreeId, usize>(*id).unwrap()]
//     }
// }

pub struct LS<I> {
    // v: RefCell<Vec<crate::types::OwnedLabel>>,
    v: Vec<crate::types::OwnedLabel>,
    phantom: PhantomData<*const I>,
}

impl<'a, I> crate::types::LStore for LS<I> {
    type I = I;
}

impl<'a, I: PrimInt> LabelStore<crate::types::SlicedLabel> for LS<I> {
    type I = I;
    fn get_or_insert<T: Borrow<crate::types::SlicedLabel>>(&mut self, node: T) -> Self::I {
        let a = &mut self.v;
        let b = a
            .iter()
            .enumerate()
            .find_map(|(i, x)| if x.eq(node.borrow()) { Some(i) } else { None })
            .to_owned();
        if let Some(i) = b {
            cast(i).unwrap()
        } else {
            let l = a.len();
            a.push(node.borrow().to_owned());
            cast(l).unwrap()
        }
    }

    fn get<T: Borrow<crate::types::SlicedLabel>>(&self, node: T) -> Option<Self::I> {
        let a = &self.v;
        let b = a
            .iter()
            .enumerate()
            .find_map(|(i, x)| if x.eq(node.borrow()) { Some(i) } else { None })
            .to_owned();
        b.map(|i| cast(i).unwrap())
    }

    fn resolve(&self, id: &Self::I) -> &crate::types::SlicedLabel {
        &self.v[cast::<Self::I, usize>(*id).unwrap()]
    }
}

#[allow(unused_macros)]
macro_rules! tree {
    ( $k:expr ) => {
        SimpleTree::new($k, None, vec![])
    };
    ( $k:expr, $l:expr) => {
        SimpleTree::new($k, Some($l), vec![])
    };
    ( $k:expr, $l:expr; [$($x:expr),+ $(,)?]) => {
        SimpleTree::new($k, Some($l), vec![$($x),+])
    };
    ( $k:expr; [$($x:expr),+ $(,)?]) => {
        SimpleTree::new($k, None, vec![$($x),+])
    };
}

pub struct TStore;

#[derive(Clone, Copy, std::hash::Hash, PartialEq, Eq, Debug)]
#[repr(transparent)]
#[cfg_attr(feature = "bevy_ecs", derive(bevy_ecs::prelude::Component))] // todo only for bevy
pub struct Ty(u8);

impl Display for Ty {
<<<<<<< HEAD
    fn fmt(&self, f: &mut std::fmt::Formatter<'_>) -> std::fmt::Result {
        write!(f, "{}", self.0)
=======
    fn fmt(&self, _f: &mut std::fmt::Formatter<'_>) -> std::fmt::Result {
        todo!()
>>>>>>> be3b8620
    }
}

impl HyperType for Ty {
    fn as_shared(&self) -> crate::types::Shared {
        Shared::Identifier
    }

    fn as_abstract(&self) -> crate::types::Abstracts {
        todo!()
    }

    fn as_any(&self) -> &dyn std::any::Any {
        self
    }

    fn as_static(&self) -> &'static dyn HyperType {
        // TODO: do this better
        Box::leak(Box::new(self.clone()))
    }

    fn as_static_str(&self) -> &'static str {
        todo!()
    }

    fn generic_eq(&self, _other: &dyn HyperType) -> bool
    where
        Self: 'static + Sized,
    {
        match other.as_any().downcast_ref::<Self>() {
            Some(other_concrete) => self == other_concrete,
            _ => false,
        }
    }

    fn is_file(&self) -> bool {
        false
    }

    fn is_directory(&self) -> bool {
        todo!()
    }

    fn is_spaces(&self) -> bool {
        todo!()
    }

    fn is_syntax(&self) -> bool {
        todo!()
    }

    fn is_hidden(&self) -> bool {
        todo!()
    }

    fn is_named(&self) -> bool {
        todo!()
    }

    fn is_supertype(&self) -> bool {
        todo!()
    }

    fn get_lang(&self) -> crate::types::LangWrapper<Self>
    where
        Self: Sized,
    {
        todo!()
    }

    fn lang_ref(&self) -> crate::types::LangWrapper<crate::types::AnyType> {
        todo!()
    }
}

impl crate::types::TypeStore for TStore {
    type Ty = self::Ty;
}<|MERGE_RESOLUTION|>--- conflicted
+++ resolved
@@ -676,13 +676,8 @@
 pub struct Ty(u8);
 
 impl Display for Ty {
-<<<<<<< HEAD
     fn fmt(&self, f: &mut std::fmt::Formatter<'_>) -> std::fmt::Result {
         write!(f, "{}", self.0)
-=======
-    fn fmt(&self, _f: &mut std::fmt::Formatter<'_>) -> std::fmt::Result {
-        todo!()
->>>>>>> be3b8620
     }
 }
 
@@ -708,7 +703,7 @@
         todo!()
     }
 
-    fn generic_eq(&self, _other: &dyn HyperType) -> bool
+    fn generic_eq(&self, other: &dyn HyperType) -> bool
     where
         Self: 'static + Sized,
     {
