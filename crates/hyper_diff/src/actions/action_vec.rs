--- conflicted
+++ resolved
@@ -34,15 +34,6 @@
     }
 }
 
-<<<<<<< HEAD
-pub fn actions_vec_f<'store, P: TreePath<Item = HAST::Idx>, HAST>(
-    v: &ActionsVec<SimpleAction<LabelIdentifier, P, NodeIdentifier>>,
-    stores: &'store HAST,
-    ori: NodeIdentifier,
-) where
-    HAST: HyperAST<IdN = NodeIdentifier, Label = LabelIdentifier>,
-    // HAST::TS: TypeStore<Ty = AnyType>,
-=======
 pub fn actions_vec_f<P: TreePath<Item = HAST::Idx>, HAST: Copy>(
     f: &mut std::fmt::Formatter<'_>,
     v: &ActionsVec<SimpleAction<HAST::Label, P, HAST::IdN>>,
@@ -51,7 +42,6 @@
 ) -> std::fmt::Result
 where
     HAST: HyperAST,
->>>>>>> e30e65ee
     for<'t> <HAST as hyperast::types::AstLending<'t>>::RT: hyperast::types::WithSerialization,
     for<'t> <HAST as hyperast::types::AstLending<'t>>::RT: hyperast::types::WithStats,
     HAST::IdN: Copy + NodeId<IdN = HAST::IdN> + Debug,
@@ -136,13 +126,8 @@
 where
     HAST: HyperAST,
     for<'t> <HAST as hyperast::types::AstLending<'t>>::RT: hyperast::types::WithSerialization,
-<<<<<<< HEAD
-    // <HAST::TS as TypeStore<AnyType>>::Ty: Eq,
-    // HAST::TS: TypeStore<Ty = AnyType>,
-=======
     for<'t> <HAST as hyperast::types::AstLending<'t>>::RT: hyperast::types::WithStats,
     HAST::IdN: Copy + NodeId<IdN = HAST::IdN> + Debug,
->>>>>>> e30e65ee
 {
     match &a.action {
         Act::Delete {} => {
