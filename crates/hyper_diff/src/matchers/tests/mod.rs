// TODO put it back
// #[cfg(test)]
// pub mod gumtree_tests;
#[cfg(test)]
<<<<<<< HEAD
pub mod stability_tests;
#[cfg(test)]
pub mod zs_tests;
=======
pub mod zs_tests;

#[cfg(test)]
pub mod instability;
>>>>>>> be3b8620
<|MERGE_RESOLUTION|>--- conflicted
+++ resolved
@@ -2,13 +2,9 @@
 // #[cfg(test)]
 // pub mod gumtree_tests;
 #[cfg(test)]
-<<<<<<< HEAD
 pub mod stability_tests;
 #[cfg(test)]
 pub mod zs_tests;
-=======
-pub mod zs_tests;
 
 #[cfg(test)]
-pub mod instability;
->>>>>>> be3b8620
+pub mod instability;