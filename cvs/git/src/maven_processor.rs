use std::{
    iter::Peekable,
    marker::PhantomData,
    path::{Components, PathBuf},
};

use git2::{Oid, Repository};
<<<<<<< HEAD
use hyper_ast::{
    filter::BloomSize,
    hashed::{self, IndexingHashBuilder, MetaDataHashsBuilder},
    store::{
        defaults::NodeIdentifier,
        nodes::legion::{compo, compo::CS, NodeStore},
    },
    tree_gen::SubTreeMetrics,
    types::LabelStore,
};
use hyper_ast_gen_ts_java::legion_with_refs::{eq_node, hash32};
=======
use hyper_ast::{store::defaults::NodeIdentifier, types::LabelStore};
>>>>>>> d9a246f2
use hyper_ast_gen_ts_xml::types::Type;

use crate::{
    git::{BasicGitObject, NamedObject, ObjectType, TypedObject},
    maven::{MavenModuleAcc, MD},
    preprocessed::RepositoryProcessor,
    processing::{erased::ParametrizedCommitProc2, CacheHolding, InFiles, ObjectName},
    Processor, SimpleStores,
};

/// RMS: Resursive Module Search
/// FFWD: Fast ForWarD to java directories without looking at maven stuff
pub struct MavenProcessor<'a, 'b, 'c, const RMS: bool, const FFWD: bool, Acc> {
    prepro: &'b mut RepositoryProcessor,
    repository: &'a Repository,
    stack: Vec<(Oid, Vec<BasicGitObject>, Acc)>,
    dir_path: &'c mut Peekable<Components<'c>>,
    handle: crate::processing::erased::ParametrizedCommitProcessor2Handle<MavenProc>,
}

impl<'a, 'b, 'c, const RMS: bool, const FFWD: bool, Acc: From<String>>
    MavenProcessor<'a, 'b, 'c, RMS, FFWD, Acc>
{
    pub fn new(
        repository: &'a Repository,
        prepro: &'b mut RepositoryProcessor,
        mut dir_path: &'c mut Peekable<Components<'c>>,
        name: &[u8],
        oid: git2::Oid,
    ) -> Self {
        let h = prepro
            .processing_systems
            .mut_or_default::<MavenProcessorHolder>();
        let handle =
            <MavenProc as crate::processing::erased::CommitProcExt>::register_param(h, Parameter);
        let tree = repository.find_tree(oid).unwrap();
        let prepared = prepare_dir_exploration(tree, &mut dir_path);
        let name = std::str::from_utf8(&name).unwrap().to_string();
        let stack = vec![(oid, prepared, Acc::from(name))];
        Self {
            stack,
            repository,
            prepro,
            dir_path,
            handle,
        }
    }
}

type Caches = <crate::processing::file_sys::Maven as crate::processing::CachesHolding>::Caches;

impl<'a, 'b, 'c, const RMS: bool, const FFWD: bool> Processor<MavenModuleAcc>
    for MavenProcessor<'a, 'b, 'c, RMS, FFWD, MavenModuleAcc>
{
    fn pre(&mut self, current_dir: BasicGitObject) {
        match current_dir {
            BasicGitObject::Tree(oid, name) => {
                self.handle_tree_cached(name, oid);
            }
            BasicGitObject::Blob(oid, name) => {
                if FFWD {
                    return;
                }
                if self.dir_path.peek().is_some() {
                    return;
                }
                if crate::processing::file_sys::Pom::matches(&name) {
                    self.prepro
                        .handle_pom(
                            oid,
                            &mut self.stack.last_mut().unwrap().2,
                            name,
                            &self.repository,
                            self.handle.into(),
                        )
                        .unwrap()
                }
            }
        }
    }
    fn post(&mut self, oid: Oid, acc: MavenModuleAcc) -> Option<(NodeIdentifier, MD)> {
        let name = acc.name.clone();
        let full_node = Self::make(acc, self.prepro.main_stores_mut());
        self.prepro
            .processing_systems
            .mut_or_default::<MavenProcessorHolder>()
            .get_caches_mut()
            .object_map
            .insert(oid, full_node.clone());

        let name = self.prepro.intern_label(&name);
        if self.stack.is_empty() {
            Some(full_node)
        } else {
            let w = &mut self.stack.last_mut().unwrap().2;
            assert!(
                !w.children_names.contains(&name),
                "{:?} {:?}",
                w.children_names,
                name
            );
            w.push_submodule(name, full_node);
            None
        }
    }

    fn stack(&mut self) -> &mut Vec<(Oid, Vec<BasicGitObject>, MavenModuleAcc)> {
        &mut self.stack
    }
}

impl<'a, 'b, 'c, const RMS: bool, const FFWD: bool>
    MavenProcessor<'a, 'b, 'c, RMS, FFWD, MavenModuleAcc>
{
    fn make(acc: MavenModuleAcc, stores: &mut SimpleStores) -> (NodeIdentifier, MD) {
        make(acc, stores)
    }

    fn handle_tree_cached(&mut self, name: ObjectName, oid: Oid) {
        if let Some(s) = self.dir_path.peek() {
            if name
                .as_bytes()
                .eq(std::os::unix::prelude::OsStrExt::as_bytes(s.as_os_str()))
            {
                self.dir_path.next();
                self.stack.last_mut().expect("never empty").1.clear();
                let tree = self.repository.find_tree(oid).unwrap();
                let prepared = prepare_dir_exploration(tree, &mut self.dir_path);
                self.stack
                    .push((oid, prepared, MavenModuleAcc::new(name.try_into().unwrap())));
                return;
            } else {
                return;
            }
        }
        if let Some(already) = self
            .prepro
            .processing_systems
            .mut_or_default::<MavenProcessorHolder>()
            .get_caches_mut()
            .object_map
            .get(&oid)
        {
            // reinit already computed node for post order
            let full_node = already.clone();

            let w = &mut self.stack.last_mut().unwrap().2;
            let name = self.prepro.intern_object_name(&name);
            assert!(!w.children_names.contains(&name));
            w.push_submodule(name, full_node);
            return;
        }
        log::debug!("mm tree {:?}", name.try_str());
        let parent_acc = &mut self.stack.last_mut().unwrap().2;
        if FFWD {
            let (name, (full_node, _)) = self.prepro.help_handle_java_folder(
                &self.repository,
                &mut self.dir_path,
                oid,
                &name,
            );
            assert!(!parent_acc.children_names.contains(&name));
            parent_acc.push_source_directory(name, full_node);
            return;
        }
        let helper = MavenModuleHelper::from((parent_acc, &name));
        if helper.source_directories.0 || helper.test_source_directories.0 {
            // handle as source dir
            let (name, (full_node, _)) =
                self.prepro
                    .help_handle_java_folder(&self.repository, self.dir_path, oid, &name);
            let parent_acc = &mut self.stack.last_mut().unwrap().2;
            assert!(!parent_acc.children_names.contains(&name));
            if helper.source_directories.0 {
                parent_acc.push_source_directory(name, full_node);
            } else {
                // test_source_folders.0
                parent_acc.push_test_source_directory(name, full_node);
            }
        }
        // check if module or src/main/java or src/test/java
        // TODO use maven pom.xml to find source_dir  and tests_dir ie. ignore resources, maybe also tests
        // TODO maybe at some point try to handle maven modules and source dirs that reference parent directory in their path

        // TODO check it we can use more info from context and prepare analysis more specifically
        if helper.submodules.0
            || !helper.submodules.1.is_empty()
            || !helper.source_directories.1.is_empty()
            || !helper.test_source_directories.1.is_empty()
        {
            let tree = self.repository.find_tree(oid).unwrap();
            let prepared = prepare_dir_exploration(tree, &mut self.dir_path);
            if helper.submodules.0 {
                // handle as maven module
                self.stack.push((oid, prepared, helper.into()));
            } else {
                // search further inside
                self.stack.push((oid, prepared, helper.into()));
            };
        } else if RMS && !(helper.source_directories.0 || helper.test_source_directories.0) {
            let tree = self.repository.find_tree(oid).unwrap();
            // anyway try to find maven modules, but maybe can do better
            let prepared = prepare_dir_exploration(tree, &mut self.dir_path);
            self.stack.push((oid, prepared, helper.into()));
        }
    }
}

pub(crate) fn make(mut acc: MavenModuleAcc, stores: &mut SimpleStores) -> (NodeIdentifier, MD) {
    use hyper_ast::{
        filter::BloomSize,
        hashed::{self, IndexingHashBuilder, MetaDataHashsBuilder},
        store::nodes::legion::{compo, compo::CS, NodeStore},
        tree_gen::SubTreeMetrics,
    };
    use hyper_ast_gen_ts_java::legion_with_refs::{eq_node, hash32};
    let dir_hash: u32 = hash32(&Type::MavenDirectory); // FIXME should be MavenDirectory ?
    let hashs = acc.metrics.hashs;
    let size = acc.metrics.size + 1;
    let height = acc.metrics.height + 1;
    let size_no_spaces = acc.metrics.size_no_spaces + 1;
    let hbuilder = hashed::Builder::new(hashs, &dir_hash, &acc.name, size_no_spaces);
    let hashable = hbuilder.most_discriminating();
    let label = stores.label_store.get_or_insert(acc.name.clone());

    let eq = eq_node(&Type::MavenDirectory, Some(&label), &acc.children);
    let ana = {
        let new_sub_modules = drain_filter_strip(&mut acc.sub_modules, b"..");
        let new_main_dirs = drain_filter_strip(&mut acc.main_dirs, b"..");
        let new_test_dirs = drain_filter_strip(&mut acc.test_dirs, b"..");
        let ana = acc.ana;
        if !new_sub_modules.is_empty() || !new_main_dirs.is_empty() || !new_test_dirs.is_empty() {
            log::error!(
                "{:?} {:?} {:?}",
                new_sub_modules,
                new_main_dirs,
                new_test_dirs
            );
            todo!("also prepare search for modules and sources in parent, should also tell from which module it is required");
        }
        ana.resolve()
    };
    let insertion = stores.node_store.prepare_insertion(&hashable, eq);
    let hashs = hbuilder.build();
    let node_id = if let Some(id) = insertion.occupied_id() {
        id
    } else {
        log::info!("make mm {} {}", &acc.name, acc.children.len());
        let vacant = insertion.vacant();
        assert_eq!(acc.children_names.len(), acc.children.len());
        NodeStore::insert_after_prepare(
            vacant,
            (
                Type::MavenDirectory,
                label,
                hashs,
                compo::Size(size),
                compo::Height(height),
                compo::SizeNoSpaces(size_no_spaces),
                CS(acc.children_names.into_boxed_slice()), // TODO extract dir names
                CS(acc.children.into_boxed_slice()),
                BloomSize::Much,
            ),
        )
    };

    let metrics = SubTreeMetrics {
        size,
        height,
        hashs,
        size_no_spaces,
    };

    let full_node = (node_id.clone(), MD { metrics, ana });
    full_node
}

use hyper_ast_gen_ts_xml::legion::XmlTreeGen;
impl RepositoryProcessor {
    fn handle_pom(
        &mut self,
        oid: Oid,
        parent_acc: &mut MavenModuleAcc,
        name: ObjectName,
        repository: &Repository,
        parameters: crate::processing::erased::ParametrizedCommitProcessor2Handle<PomProc>,
    ) -> Result<(), crate::ParseErr> {
        let x = self
            .processing_systems
            .caching_blob_handler::<crate::processing::file_sys::Pom>()
            .handle(oid, repository, &name, parameters, |c, n, t| {
                crate::maven::handle_pom_file(
                    &mut XmlTreeGen {
                        line_break: "\n".as_bytes().to_vec(),
                        stores: &mut self.main_stores,
                    },
                    n,
                    t,
                )
            })?;
        // type Caches = <crate::processing::file_sys::Pom as crate::processing::CachesHolder>::Caches;
        // if let Some(already) = self
        //     .processing_systems
        //     .get::<Caches>()
        //     .and_then(|c| c.object_map.get(&oid))
        // {
        //     //.object_map_pom.get(&oid) {
        //     // TODO reinit already computed node for post order
        //     let full_node = already.clone();
        //     let name = self.intern_label(std::str::from_utf8(&name).unwrap());
        //     assert!(!parent_acc.children_names.contains(&name));
        //     parent_acc.push_pom(name, full_node);
        //     return;
        // }
        // log::info!("blob {:?}", std::str::from_utf8(&name));
        // let blob = repository.find_blob(oid).unwrap();
        // if std::str::from_utf8(blob.content()).is_err() {
        //     return;
        // }
        // let text = blob.content();
        // let full_node = self.handle_pom_file(&name, text);
        // let x = full_node.unwrap();
        // self.processing_systems
        //     .mut_or_default::<Caches>()
        //     .object_map
        //     .insert(oid, x.clone());
        let name = self.intern_object_name(&name);
        assert!(!parent_acc.children_names.contains(&name));
        parent_acc.push_pom(name, x);
        Ok(())
    }

    fn handle_pom_file(
        &mut self,
        name: &ObjectName,
        text: &[u8],
    ) -> Result<crate::maven::POM, crate::ParseErr> {
        crate::maven::handle_pom_file(&mut self.xml_generator(), name, text)
    }

    pub(crate) fn xml_generator(&mut self) -> XmlTreeGen<crate::TStore> {
        XmlTreeGen {
            line_break: "\n".as_bytes().to_vec(),
            stores: &mut self.main_stores,
        }
    }
}

struct MavenModuleHelper {
    name: String,
    submodules: (bool, Vec<PathBuf>),
    source_directories: (bool, Vec<PathBuf>),
    test_source_directories: (bool, Vec<PathBuf>),
}

impl From<(&mut MavenModuleAcc, &ObjectName)> for MavenModuleHelper {
    fn from((parent_acc, name): (&mut MavenModuleAcc, &ObjectName)) -> Self {
        let process = |mut v: &mut Option<Vec<PathBuf>>| {
            let mut v = drain_filter_strip(&mut v, name.as_bytes());
            let c = v.drain_filter(|x| x.components().next().is_none()).count();
            (c > 0, v)
        };
        Self {
            name: name.try_into().unwrap(),
            submodules: process(&mut parent_acc.sub_modules),
            source_directories: process(&mut parent_acc.main_dirs),
            test_source_directories: process(&mut parent_acc.test_dirs),
        }
    }
}

impl From<MavenModuleHelper> for MavenModuleAcc {
    fn from(helper: MavenModuleHelper) -> Self {
        MavenModuleAcc::with_content(
            helper.name,
            helper.submodules.1,
            helper.source_directories.1,
            helper.test_source_directories.1,
        )
    }
}

fn drain_filter_strip(v: &mut Option<Vec<PathBuf>>, name: &[u8]) -> Vec<PathBuf> {
    let mut new_sub_modules = vec![];
    let name = std::str::from_utf8(&name).unwrap();
    if let Some(sub_modules) = v {
        sub_modules
            .drain_filter(|x| x.starts_with(name))
            .for_each(|x| {
                let x = x.strip_prefix(name).unwrap().to_owned();
                new_sub_modules.push(x);
            });
    }
    new_sub_modules
}

impl<'a, 'b, 'c, const RMS: bool, const FFWD: bool>
    MavenProcessor<'a, 'b, 'c, RMS, FFWD, MavenModuleAcc>
{
    pub fn prepare_dir_exploration<It>(tree: It) -> Vec<It::Item>
    where
        It: Iterator,
        It::Item: NamedObject + TypedObject,
    {
        let mut children_objects: Vec<_> = tree.collect();
        let p = children_objects.iter().position(|x| match x.r#type() {
            ObjectType::File => crate::processing::file_sys::Pom::matches(x.name()),
            ObjectType::Dir => false,
        });
        if let Some(p) = p {
            children_objects.swap(0, p); // priority to pom.xml processing
            children_objects.reverse(); // we use it like a stack
        }
        children_objects
    }
}

/// sometimes order of files/dirs can be important, similarly to order of statement
/// exploration order for example
pub(crate) fn prepare_dir_exploration(
    tree: git2::Tree,
    dir_path: &mut Peekable<Components>,
) -> Vec<BasicGitObject> {
    let mut children_objects: Vec<BasicGitObject> = tree
        .iter()
        .map(TryInto::try_into)
        .filter_map(|x| x.ok())
        .collect();
    if dir_path.peek().is_none() {
        let p = children_objects.iter().position(|x| match x {
            BasicGitObject::Blob(_, n) => crate::processing::file_sys::Pom::matches(n),
            _ => false,
        });
        if let Some(p) = p {
            children_objects.swap(0, p); // priority to pom.xml processing
            children_objects.reverse(); // we use it like a stack
        }
    }
    children_objects
}

// # Pom

#[derive(Clone, PartialEq, Eq)]
pub struct Parameter;
impl From<crate::processing::erased::ParametrizedCommitProcessor2Handle<MavenProc>>
    for crate::processing::erased::ParametrizedCommitProcessor2Handle<PomProc>
{
    fn from(
        value: crate::processing::erased::ParametrizedCommitProcessor2Handle<MavenProc>,
    ) -> Self {
        crate::processing::erased::ParametrizedCommitProcessor2Handle(value.0, PhantomData)
    }
}
// #[derive(Default)]
struct PomProcessorHolder(Option<PomProc>);
impl Default for PomProcessorHolder {
    fn default() -> Self {
        Self(Some(PomProc {
            parameter: Parameter,
            cache: Default::default(),
        }))
    }
}
struct PomProc {
    parameter: Parameter,
    cache: crate::processing::caches::Pom,
}
impl crate::processing::erased::Parametrized for PomProcessorHolder {
    type T = Parameter;
    fn register_param(
        &mut self,
        t: Self::T,
    ) -> crate::processing::erased::ParametrizedCommitProcessorHandle {
        let l = self
            .0
            .iter()
            .position(|x| &x.parameter == &t)
            .unwrap_or_else(|| {
                let l = 0; //self.0.len();
                           // self.0.push(PomProc(t));
                self.0 = Some(PomProc {
                    parameter: t,
                    cache: Default::default(),
                });
                l
            });
        use crate::processing::erased::ConfigParametersHandle;
        use crate::processing::erased::ParametrizedCommitProc;
        use crate::processing::erased::ParametrizedCommitProcessorHandle;
        ParametrizedCommitProcessorHandle(self.erased_handle(), ConfigParametersHandle(l))
    }
}
impl crate::processing::erased::CommitProc for PomProc {
    fn process_root_tree(
        &mut self,
        repository: &git2::Repository,
        tree_oid: &git2::Oid,
    ) -> hyper_ast::store::defaults::NodeIdentifier {
        unimplemented!()
    }

    fn prepare_processing(
        &self,
        repository: &git2::Repository,
        commit_builder: crate::preprocessed::CommitBuilder,
    ) -> Box<dyn crate::processing::erased::PreparedCommitProc> {
        unimplemented!()
    }

    fn get_commit(&self, commit_oid: git2::Oid) -> Option<&crate::Commit> {
        unimplemented!()
    }
}

impl crate::processing::erased::CommitProcExt for PomProc {
    type Holder = PomProcessorHolder;
}
impl crate::processing::erased::ParametrizedCommitProc2 for PomProcessorHolder {
    type Proc = PomProc;

    fn with_parameters_mut(
        &mut self,
        parameters: crate::processing::erased::ConfigParametersHandle,
    ) -> &mut Self::Proc {
        assert_eq!(0, parameters.0);
        self.0.as_mut().unwrap()
    }

    fn with_parameters(
        &self,
        parameters: crate::processing::erased::ConfigParametersHandle,
    ) -> &Self::Proc {
        assert_eq!(0, parameters.0);
        self.0.as_ref().unwrap()
    }
}
impl CacheHolding<crate::processing::caches::Pom> for PomProc {
    fn get_caches_mut(&mut self) -> &mut crate::processing::caches::Pom {
        &mut self.cache
    }

    fn get_caches(&self) -> &crate::processing::caches::Pom {
        &self.cache
    }
}
impl CacheHolding<crate::processing::caches::Pom> for PomProcessorHolder {
    fn get_caches_mut(&mut self) -> &mut crate::processing::caches::Pom {
        &mut self.0.as_mut().unwrap().cache
    }

    fn get_caches(&self) -> &crate::processing::caches::Pom {
        &self.0.as_ref().unwrap().cache
    }
}

// # Maven
#[derive(Default)]
pub struct MavenProcessorHolder(Option<MavenProc>);
pub struct MavenProc {
    parameter: Parameter,
    cache: crate::processing::caches::Maven,
    commits: std::collections::HashMap<git2::Oid, crate::Commit>,
}
impl crate::processing::erased::Parametrized for MavenProcessorHolder {
    type T = Parameter;
    fn register_param(
        &mut self,
        t: Self::T,
    ) -> crate::processing::erased::ParametrizedCommitProcessorHandle {
        let l = self
            .0
            .iter()
            .position(|x| &x.parameter == &t)
            .unwrap_or_else(|| {
                let l = 0; //self.0.len();
                           // self.0.push(MavenProc(t));
                self.0 = Some(MavenProc {
                    parameter: t,
                    cache: Default::default(),
                    commits: Default::default(),
                });
                l
            });
        use crate::processing::erased::ConfigParametersHandle;
        use crate::processing::erased::ParametrizedCommitProc;
        use crate::processing::erased::ParametrizedCommitProcessorHandle;
        ParametrizedCommitProcessorHandle(self.erased_handle(), ConfigParametersHandle(l))
    }
}

struct PreparedMavenCommitProc<'repo> {
    repository: &'repo git2::Repository,
    commit_builder: crate::preprocessed::CommitBuilder,
}
impl<'repo> crate::processing::erased::PreparedCommitProc for PreparedMavenCommitProc<'repo> {
    fn process(
        self: Box<PreparedMavenCommitProc<'repo>>,
        prepro: &mut RepositoryProcessor,
    ) -> hyper_ast::store::defaults::NodeIdentifier {
        let dir_path = PathBuf::from("");
        let mut dir_path = dir_path.components().peekable();
        let name = b"";
        // TODO check parameter in self to know it is a recusive module search
        let root_full_node = MavenProcessor::<true, false, MavenModuleAcc>::new(
            self.repository,
            prepro,
            &mut dir_path,
            name,
            self.commit_builder.tree_oid(),
        )
        .process();
        let h = prepro
            .processing_systems
            .mut_or_default::<MavenProcessorHolder>();
        let handle =
            <MavenProc as crate::processing::erased::CommitProcExt>::register_param(h, Parameter);
        let commit_oid = self.commit_builder.commit_oid();
        let commit = self.commit_builder.finish(root_full_node.0);
        h.with_parameters_mut(handle.0)
            .commits
            .insert(commit_oid, commit);
        root_full_node.0
    }
}
impl crate::processing::erased::CommitProc for MavenProc {
    fn process_root_tree(
        &mut self,
        repository: &git2::Repository,
        tree_oid: &git2::Oid,
    ) -> hyper_ast::store::defaults::NodeIdentifier {
        let dir_path = PathBuf::from("");
        let mut dir_path = dir_path.components().peekable();
        let name = b"";
        // TODO check parameter in self to know it is a recusive module search
        // let root_full_node = MavenProcessor::<true, false, MavenModuleAcc>::new(
        //     repository,
        //     self.prepro,
        //     &mut dir_path,
        //     name,
        //     tree_oid,
        // )
        // .process();
        // root_full_node.0
        unimplemented!("cannot access retrieve RepositoryProcessor as a CommitProc is likely part of it, double mutable borrow RIP")
    }

    fn prepare_processing<'repo>(
        &self,
        repository: &'repo git2::Repository,
        oids: crate::preprocessed::CommitBuilder,
    ) -> Box<dyn crate::processing::erased::PreparedCommitProc + 'repo> {
        Box::new(PreparedMavenCommitProc {
            repository,
            commit_builder: oids,
        })
    }

    fn get_commit(&self, commit_oid: git2::Oid) -> Option<&crate::Commit> {
        self.commits.get(&commit_oid)
    }
}

impl crate::processing::erased::CommitProcExt for MavenProc {
    type Holder = MavenProcessorHolder;
}
impl crate::processing::erased::ParametrizedCommitProc2 for MavenProcessorHolder {
    type Proc = MavenProc;

    fn with_parameters_mut(
        &mut self,
        parameters: crate::processing::erased::ConfigParametersHandle,
    ) -> &mut Self::Proc {
        assert_eq!(0, parameters.0);
        self.0.as_mut().unwrap()
    }

    fn with_parameters(
        &self,
        parameters: crate::processing::erased::ConfigParametersHandle,
    ) -> &Self::Proc {
        assert_eq!(0, parameters.0);
        self.0.as_ref().unwrap()
    }
}
impl CacheHolding<crate::processing::caches::Maven> for MavenProc {
    fn get_caches_mut(&mut self) -> &mut crate::processing::caches::Maven {
        &mut self.cache
    }
    fn get_caches(&self) -> &crate::processing::caches::Maven {
        &self.cache
    }
}
impl CacheHolding<crate::processing::caches::Maven> for MavenProcessorHolder {
    fn get_caches_mut(&mut self) -> &mut crate::processing::caches::Maven {
        &mut self.0.as_mut().unwrap().cache
    }
    fn get_caches(&self) -> &crate::processing::caches::Maven {
        &self.0.as_ref().unwrap().cache
    }
}<|MERGE_RESOLUTION|>--- conflicted
+++ resolved
@@ -5,21 +5,7 @@
 };
 
 use git2::{Oid, Repository};
-<<<<<<< HEAD
-use hyper_ast::{
-    filter::BloomSize,
-    hashed::{self, IndexingHashBuilder, MetaDataHashsBuilder},
-    store::{
-        defaults::NodeIdentifier,
-        nodes::legion::{compo, compo::CS, NodeStore},
-    },
-    tree_gen::SubTreeMetrics,
-    types::LabelStore,
-};
-use hyper_ast_gen_ts_java::legion_with_refs::{eq_node, hash32};
-=======
 use hyper_ast::{store::defaults::NodeIdentifier, types::LabelStore};
->>>>>>> d9a246f2
 use hyper_ast_gen_ts_xml::types::Type;
 
 use crate::{
