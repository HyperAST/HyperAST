--- conflicted
+++ resolved
@@ -3,14 +3,9 @@
 pub mod bottom_up_matcher;
 pub mod greedy_bottom_up_matcher;
 pub mod greedy_subtree_matcher;
-<<<<<<< HEAD
 pub mod hybrid_bottom_up_matcher;
+pub mod marriage_bottom_up_matcher;
 pub mod simple_bottom_up_matcher3;
-=======
-pub mod marriage_bottom_up_matcher;
-#[allow(unused)] // TODO finish simple bottom up matcher
-pub mod simple_bottom_up_matcher;
->>>>>>> 3b7dbff6
 
 // lazy versions, that do not decompress directly subtrees
 pub mod lazy2_greedy_bottom_up_matcher;
@@ -18,12 +13,9 @@
 pub mod lazy_bottom_up_matcher;
 pub mod lazy_greedy_bottom_up_matcher;
 pub mod lazy_greedy_subtree_matcher;
-<<<<<<< HEAD
 pub mod lazy_hybrid_bottom_up_matcher;
+pub mod lazy_marriage_bottom_up_matcher;
 pub mod lazy_simple_bottom_up_matcher;
-=======
-pub mod lazy_marriage_bottom_up_matcher;
->>>>>>> 3b7dbff6
 
 pub fn size<'a, IdC: Clone + NodeId<IdN = IdC>, S>(store: &'a S, x: &IdC) -> usize
 where
