
[package]
name = "hyperast_benchmark_diffs"
version = "0.3.0"
edition = "2024"
autobins = true

# See more keys and their definitions at https://doc.rust-lang.org/cargo/reference/manifest.html

[dependencies]
tree-sitter = { workspace = true }
hyperast = { workspace = true }
hyper_diff = { workspace = true }
hyperast_vcs_git = { workspace = true }
hyperast_gen_ts_java = { workspace = true }
hyperast_gen_ts_xml = { workspace = true }
serde = { version = "1.0.130", features = ["derive"] }
serde_json = "1.0.79"
env_logger = "0.11.3"
log = { version = "0.4.6", features = [
    "max_level_debug",
    "release_max_level_warn",
] }
git2 = { version = "0.19", features = ["vendored-libgit2", "vendored-openssl"] }

cfg-if = "1.0"

num-traits = "0.2.14"
tuples = "=1.4.1"

rayon = "1.5.2"
hashbrown = { version = "0.13.1", features = ["rayon"] }
byteorder = "1.4.3"
bitvec = "1.0.1"
md5 = "0.7.0"

pprof = { version = "0.10", features = ["prost-codec", "flamegraph"] }

const-chunks = "0.3.0"

winit = { version = "0.30.10", features = ["wayland-backend"] }
csv = "1.3.1"

[target.'cfg(not(target_env = "msvc"))'.dependencies]
jemallocator = { package = "tikv-jemallocator", version = "0.5.0" }
jemalloc-ctl = { package = "tikv-jemalloc-ctl", version = "0.5.4" }

criterion = { version = "0.6", features = [
    "rayon",
    "plotters",
    "cargo_bench_support",
    "html_reports",
] }

# [build-dependencies]

[dev-dependencies]
<<<<<<< HEAD
criterion = { git = "https://github.com/quentinLeDilavrec/criterion.rs", rev = "0301588ad4e88e7911330a77c4bc1edee6677c27", features = [
    "rayon",
    "plotters",
    "cargo_bench_support",
    "html_reports",
] }

# [[bin]]
# name = "window_combination"
# path = "binwindow_combination.rs"

[[bench]]
name = "bottomup_runtime_repo"
harness = false

[[bench]]
name = "mapping_runtime_repo"
=======
hyperast_gen_ts_java = { workspace = true }
iai-callgrind = "0.14.0"

[[bench]]
name = "gumtree_hybrid_basic"
harness = false

[[bench]]
name = "gumtree_comparison"
harness = false

[[bench]]
name = "gumtree_hybrid_hyperparameters"
harness = false

[[bench]]
name = "gumtree_hybrid_hyperparameter_minsize"
harness = false

[[bench]]
name = "iai_gumtree_comparison"
harness = false

[[bench]]
name = "gumtree_repo_comparison"
harness = false

[[bench]]
name = "gumtree_repo_hyperparameter_maxsize"
>>>>>>> d85ab6f7
harness = false<|MERGE_RESOLUTION|>--- conflicted
+++ resolved
@@ -21,7 +21,6 @@
     "max_level_debug",
     "release_max_level_warn",
 ] }
-git2 = { version = "0.19", features = ["vendored-libgit2", "vendored-openssl"] }
 
 cfg-if = "1.0"
 
@@ -38,30 +37,23 @@
 
 const-chunks = "0.3.0"
 
-winit = { version = "0.30.10", features = ["wayland-backend"] }
-csv = "1.3.1"
-
 [target.'cfg(not(target_env = "msvc"))'.dependencies]
 jemallocator = { package = "tikv-jemallocator", version = "0.5.0" }
 jemalloc-ctl = { package = "tikv-jemalloc-ctl", version = "0.5.4" }
 
-criterion = { version = "0.6", features = [
+# [build-dependencies]
+
+[dev-dependencies]
+hyperast_gen_ts_java = { workspace = true }
+criterion = { git = "https://github.com/quentinLeDilavrec/criterion.rs", rev = "0301588ad4e88e7911330a77c4bc1edee6677c27", features = [
     "rayon",
     "plotters",
     "cargo_bench_support",
     "html_reports",
 ] }
 
-# [build-dependencies]
-
-[dev-dependencies]
-<<<<<<< HEAD
-criterion = { git = "https://github.com/quentinLeDilavrec/criterion.rs", rev = "0301588ad4e88e7911330a77c4bc1edee6677c27", features = [
-    "rayon",
-    "plotters",
-    "cargo_bench_support",
-    "html_reports",
-] }
+[target.'cfg(target_os = "linux")'.dev-dependencies]
+iai-callgrind = "0.14.0"
 
 # [[bin]]
 # name = "window_combination"
@@ -73,35 +65,8 @@
 
 [[bench]]
 name = "mapping_runtime_repo"
-=======
-hyperast_gen_ts_java = { workspace = true }
-iai-callgrind = "0.14.0"
-
-[[bench]]
-name = "gumtree_hybrid_basic"
-harness = false
-
-[[bench]]
-name = "gumtree_comparison"
-harness = false
-
-[[bench]]
-name = "gumtree_hybrid_hyperparameters"
-harness = false
-
-[[bench]]
-name = "gumtree_hybrid_hyperparameter_minsize"
 harness = false
 
 [[bench]]
 name = "iai_gumtree_comparison"
-harness = false
-
-[[bench]]
-name = "gumtree_repo_comparison"
-harness = false
-
-[[bench]]
-name = "gumtree_repo_hyperparameter_maxsize"
->>>>>>> d85ab6f7
 harness = false