--- conflicted
+++ resolved
@@ -36,11 +36,7 @@
 hyperast_gen_ts_cpp = { workspace = true }
 tree-sitter-java = "0.23.0"
 hyperast_gen_ts_xml = { workspace = true }
-<<<<<<< HEAD
 criterion = { version = "0.6.0", features = [
-=======
-criterion = { version = "0.6", features = [
->>>>>>> d85ab6f7
     "rayon",
     "plotters",
     "cargo_bench_support",
