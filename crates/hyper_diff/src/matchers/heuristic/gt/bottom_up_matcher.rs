--- conflicted
+++ resolved
@@ -1,18 +1,8 @@
-<<<<<<< HEAD
 use crate::decompressed_tree_store::{DecompressedTreeStore, DecompressedWithParent};
 use crate::matchers::{Mapper, mapping_store::MonoMappingStore};
 use crate::utils::sequence_algorithms::longest_common_subsequence;
 use hyperast::PrimInt;
 use hyperast::types::{self, HyperAST, NodeId, NodeStore, TypeStore, WithHashs};
-=======
-use crate::{
-    decompressed_tree_store::{DecompressedTreeStore, DecompressedWithParent, Shallow},
-    matchers::mapping_store::MonoMappingStore,
-    utils::sequence_algorithms::longest_common_subsequence,
-};
-use hyperast::types::{self, HashKind, HyperAST, NodeStore, TypeStore, WithHashs};
-use hyperast::{PrimInt, types::HyperASTShared};
->>>>>>> 3b7dbff6
 use num_traits::ToPrimitive;
 use std::{collections::HashMap, hash::Hash};
 use types::Tree;
@@ -27,10 +17,7 @@
     M::Src: PrimInt,
     M::Dst: PrimInt,
 {
-    pub(in crate::matchers) fn get_dst_candidates(&self, src: &M::Src) -> Vec<M::Dst>
-    where
-        <HAST as HyperASTShared>::IdN: std::fmt::Debug,
-    {
+    pub(in crate::matchers) fn get_dst_candidates(&self, src: &M::Src) -> Vec<M::Dst> {
         let mut seeds = vec![];
         let s = &self.src_arena.original(src);
         for c in self.src_arena.descendants(src) {
@@ -41,12 +28,8 @@
         }
         let mut candidates = vec![];
         let mut visited = bitvec::bitbox![0;self.dst_arena.len()];
-<<<<<<< HEAD
 
         let t = self.hyperast.resolve_type(s);
-=======
-        let t = self.stores.resolve_type(s);
->>>>>>> 3b7dbff6
         for mut seed in seeds {
             while let Some(parent) = self.dst_arena.parent(&seed) {
                 if visited[parent.to_usize().unwrap()] {
@@ -66,14 +49,8 @@
         }
         candidates
     }
-<<<<<<< HEAD
-    pub fn get_dst_candidates2(&self, src: &M::Src) -> Vec<M::Dst> {
-=======
-
-    pub(super) fn get_src_candidates(&self, dst: &M::Dst) -> Vec<M::Src>
-    where
-        <HAST as HyperASTShared>::IdN: std::fmt::Debug,
-    {
+
+    pub(super) fn get_src_candidates(&self, dst: &M::Dst) -> Vec<M::Src> {
         let mut seeds = vec![];
         let s = &self.dst_arena.original(dst);
         for c in self.dst_arena.descendants(dst) {
@@ -85,228 +62,21 @@
         let mut candidates = vec![];
         let mut visited = bitvec::bitbox![0;self.src_arena.len()];
 
-        let t = self.stores.resolve_type(s);
-        for mut seed in seeds {
-            loop {
-                let Some(parent) = self.src_arena.parent(&seed) else {
-                    break;
-                };
+        let t = self.hyperast.resolve_type(s);
+        for seed in seeds {
+            while let Some(parent) = self.src_arena.parent(&seed) {
                 if visited[parent.to_usize().unwrap()] {
                     break;
                 }
                 visited.set(parent.to_usize().unwrap(), true);
+
                 let p = &self.src_arena.original(&parent);
-                if self.stores.resolve_type(p) == t
-                    && !(self.mappings.is_src(&parent) || parent == self.src_arena.root())
+                if self.hyperast.resolve_type(p) == t
+                    && !self.mappings.is_src(&parent)
+                    && parent != self.src_arena.root()
                 {
                     candidates.push(parent);
                 }
-                seed = parent;
-            }
-        }
-        candidates
-    }
-}
-
-impl<
-    Dsrc: DecompressedTreeStore<HAST, M::Src> + DecompressedWithParent<HAST, M::Src>,
-    Ddst: DecompressedTreeStore<HAST, M::Dst> + DecompressedWithParent<HAST, M::Dst>,
-    HAST: HyperAST + Copy,
-    M: MonoMappingStore,
-> BottomUpMatcher<Dsrc, Ddst, HAST, M>
-where
-    <HAST::TS as TypeStore>::Ty: Copy + Send + Sync + Eq + Hash,
-    M::Src: PrimInt,
-    M::Dst: PrimInt,
-    for<'t> <HAST as types::AstLending<'t>>::RT: WithHashs,
-{
-    pub fn last_chance_match_histogram(&mut self, src: &M::Src, dst: &M::Dst) {
-        self.lcs_equal_matching(src, dst);
-        self.lcs_structure_matching(src, dst);
-        self.histogram_matching(src, dst);
-    }
-
-    pub(super) fn are_srcs_unmapped(&self, src: &M::Src) -> bool {
-        // look at descendants in mappings
-        self.src_arena
-            .descendants(src)
-            .iter()
-            .all(|x| !self.mappings.is_src(x))
-    }
-    pub(super) fn are_dsts_unmapped(&self, dst: &M::Dst) -> bool {
-        // look at descendants in mappings
-        self.dst_arena
-            .descendants(dst)
-            .iter()
-            .all(|x| !self.mappings.is_dst(x))
-    }
-
-    pub(crate) fn add_mapping_recursively(&mut self, src: &M::Src, dst: &M::Dst) {
-        self.src_arena
-            .descendants(src)
-            .iter()
-            .zip(self.dst_arena.descendants(dst).iter())
-            .for_each(|(src, dst)| self.mappings.link(*src, *dst));
-    }
-
-    pub(super) fn lcs_matching<F: Fn(&Self, &M::Src, &M::Dst) -> bool>(
-        &mut self,
-        src: &M::Src,
-        dst: &M::Dst,
-        cmp: F,
-    ) {
-        let src_children = &self.src_arena.children(src);
-        let dst_children = &self.dst_arena.children(dst);
-
-        let lcs =
-            longest_common_subsequence::<_, _, usize, _>(src_children, dst_children, |src, dst| {
-                cmp(self, src, dst)
-            });
-        for x in lcs {
-            let t1 = src_children.get(x.0).unwrap();
-            let t2 = dst_children.get(x.1).unwrap();
-            if self.are_srcs_unmapped(t1) && self.are_dsts_unmapped(t2) {
-                self.add_mapping_recursively(t1, t2);
-            }
-        }
-    }
-
-    pub(super) fn lcs_equal_matching(&mut self, src: &M::Src, dst: &M::Dst) {
-        self.lcs_matching(src, dst, move |s, src, dst| {
-            let a = s.stores.node_store().resolve(&s.src_arena.original(src));
-            let a = WithHashs::hash(&a, &HashKind::label());
-            let b = s.stores.node_store().resolve(&s.dst_arena.original(dst));
-            let b = WithHashs::hash(&b, &HashKind::label());
-            a == b
-        })
-    }
-
-    pub(super) fn lcs_structure_matching(&mut self, src: &M::Src, dst: &M::Dst) {
-        self.lcs_matching(src, dst, move |s, src, dst| {
-            let a = s.stores.node_store().resolve(&s.src_arena.original(src));
-            let a = WithHashs::hash(&a, &HashKind::structural());
-            let b = s.stores.node_store().resolve(&s.dst_arena.original(dst));
-            let b = WithHashs::hash(&b, &HashKind::structural());
-            a == b
-        })
-    }
-
-    pub(super) fn histogram_matching(&mut self, src: &M::Src, dst: &M::Dst) {
-        let mut src_histogram: HashMap<<HAST::TS as TypeStore>::Ty, Vec<M::Src>> = HashMap::new(); //Map<Type, List<ITree>>
-        for c in self.src_arena.children(src) {
-            if self.mappings.is_src(&c) {
-                continue;
-            }
-            let t = &self.stores.resolve_type(&self.src_arena.original(&c));
-            if !src_histogram.contains_key(t) {
-                src_histogram.insert(*t, vec![]);
-            }
-            src_histogram.get_mut(t).unwrap().push(c);
-        }
-
-        let mut dst_histogram: HashMap<<HAST::TS as TypeStore>::Ty, Vec<M::Dst>> = HashMap::new(); //Map<Type, List<ITree>>
-        for c in self.dst_arena.children(dst) {
-            if self.mappings.is_dst(&c) {
-                continue;
-            }
-            let t = &self.stores.resolve_type(&self.dst_arena.original(&c));
-            if !dst_histogram.contains_key(t) {
-                dst_histogram.insert(*t, vec![]);
-            }
-            dst_histogram.get_mut(t).unwrap().push(c);
-        }
-        for t in src_histogram.keys() {
-            if dst_histogram.contains_key(t)
-                && src_histogram[t].len() == 1
-                && dst_histogram[t].len() == 1
-            {
-                let t1 = src_histogram[t][0];
-                let t2 = dst_histogram[t][0];
-                self.mappings.link(t1, t2);
-                self.last_chance_match_histogram(&t1, &t2);
-            }
-        }
-    }
-}
-
-impl<
-    HAST: HyperAST + Copy,
-    Dsrc: DecompressedTreeStore<HAST, M::Src> + DecompressedWithParent<HAST, M::Src>,
-    Ddst: DecompressedTreeStore<HAST, M::Dst> + DecompressedWithParent<HAST, M::Dst>,
-    M: MonoMappingStore,
-> crate::matchers::Mapper<HAST, Dsrc, Ddst, M>
-where
-    M::Src: PrimInt,
-    M::Dst: PrimInt,
-{
-    pub fn get_src_candidates(&self, dst: &M::Dst) -> Vec<M::Src> {
-        let src_arena = &self.mapping.src_arena;
-        let dst_arena = &self.mapping.dst_arena;
-        let mappings = &self.mapping.mappings;
-        let mut seeds = vec![];
-        let s = &dst_arena.original(dst);
-        for c in dst_arena.descendants(dst) {
-            if mappings.is_dst(&c) {
-                let m = mappings.get_src_unchecked(&c);
-                seeds.push(m);
-            }
-        }
-        let mut candidates = vec![];
-        let mut visited = bitvec::bitbox![0;src_arena.len()];
-        let t = self.hyperast.resolve_type(s);
-        for mut seed in seeds {
-            loop {
-                let Some(parent) = src_arena.parent(&seed) else {
-                    break;
-                };
-                if visited[parent.to_usize().unwrap()] {
-                    break;
-                }
-                visited.set(parent.to_usize().unwrap(), true);
-                let p = &src_arena.original(&parent);
-                if self.hyperast.resolve_type(p) == t
-                    && !(mappings.is_src(&parent) || parent == src_arena.root())
-                {
-                    candidates.push(parent);
-                }
-                seed = parent;
-            }
-        }
-        candidates
-    }
-
-    pub fn get_dst_candidates(&self, src: &M::Src) -> Vec<M::Dst> {
->>>>>>> 3b7dbff6
-        let src_arena = &self.mapping.src_arena;
-        let dst_arena = &self.mapping.dst_arena;
-        let mappings = &self.mapping.mappings;
-        let mut seeds = vec![];
-        let s = &src_arena.original(src);
-        for c in src_arena.descendants(src) {
-            if mappings.is_src(&c) {
-                let m = mappings.get_dst_unchecked(&c);
-                seeds.push(m);
-            }
-        }
-        let mut candidates = vec![];
-        let mut visited = bitvec::bitbox![0;dst_arena.len()];
-        let t = self.hyperast.resolve_type(s);
-        for mut seed in seeds {
-            loop {
-                let Some(parent) = dst_arena.parent(&seed) else {
-                    break;
-                };
-                if visited[parent.to_usize().unwrap()] {
-                    break;
-                }
-                visited.set(parent.to_usize().unwrap(), true);
-                let p = &dst_arena.original(&parent);
-                if self.hyperast.resolve_type(p) == t
-                    && !(mappings.is_dst(&parent) || parent == dst_arena.root())
-                {
-                    candidates.push(parent);
-                }
-                seed = parent;
             }
         }
         candidates
@@ -330,7 +100,6 @@
     pub fn last_chance_match_histogram(&mut self, src: &M::Src, dst: &M::Dst) {
         self.lcs_equal_matching(src, dst);
         self.lcs_structure_matching(src, dst);
-<<<<<<< HEAD
         let src_is_root = self.src_arena.parent(&src).is_none();
         let dst_is_root = self.dst_arena.parent(&dst).is_none();
         if src_is_root && dst_is_root {
@@ -346,9 +115,6 @@
                 self.histogram_matching(src, dst)
             }
         }
-=======
-        self.histogram_matching(src, dst);
->>>>>>> 3b7dbff6
     }
 
     pub(super) fn are_srcs_unmapped(&self, src: &M::Src) -> bool {
@@ -467,7 +233,6 @@
     }
 
     pub(super) fn histogram_matching(&mut self, src: &M::Src, dst: &M::Dst) {
-<<<<<<< HEAD
         // both src and dst -histogram have type Map<Type, List<ITree>>
         let src_histogram: HashMap<_, Vec<M::Src>> = self
             .src_arena
@@ -490,37 +255,11 @@
                 acc
             });
 
-=======
-        let mut src_histogram: HashMap<<HAST::TS as TypeStore>::Ty, Vec<M::Src>> = HashMap::new(); //Map<Type, List<ITree>>
-        for c in self.src_arena.children(src) {
-            if self.mappings.is_src(&c) {
-                continue;
-            }
-            let t = &self.hyperast.resolve_type(&self.src_arena.original(&c));
-            if !src_histogram.contains_key(t) {
-                src_histogram.insert(*t, vec![]);
-            }
-            src_histogram.get_mut(t).unwrap().push(c);
-        }
-
-        let mut dst_histogram: HashMap<<HAST::TS as TypeStore>::Ty, Vec<M::Dst>> = HashMap::new(); //Map<Type, List<ITree>>
-        for c in self.dst_arena.children(dst) {
-            if self.mappings.is_dst(&c) {
-                continue;
-            }
-            let t = &self.hyperast.resolve_type(&self.dst_arena.original(&c));
-            if !dst_histogram.contains_key(t) {
-                dst_histogram.insert(*t, vec![]);
-            }
-            dst_histogram.get_mut(t).unwrap().push(c);
-        }
->>>>>>> 3b7dbff6
         for t in src_histogram.keys() {
             if dst_histogram.contains_key(t)
                 && src_histogram[t].len() == 1
                 && dst_histogram[t].len() == 1
             {
-<<<<<<< HEAD
                 // TODO use an option instead of a vec
                 // we are only retrieving the first element anyway,
                 // we just have to set to None on the second insertion to keep them same behavior
@@ -528,12 +267,6 @@
                 let dst = dst_histogram[t][0];
                 self.mappings.link_if_both_unmapped(src, dst);
                 self.last_chance_match_histogram(&src, &dst);
-=======
-                let t1 = src_histogram[t][0];
-                let t2 = dst_histogram[t][0];
-                self.mappings.link(t1, t2);
-                self.last_chance_match_histogram(&t1, &t2);
->>>>>>> 3b7dbff6
             }
         }
     }
