use std::{fmt::Display, u16};

<<<<<<< HEAD
use hyperast::types::{
    AAAA, AnyType, HyperType, LangRef, NodeId, TypeStore, TypeTrait, TypeU16, TypedNodeId,
=======
use hyperast::{
    tree_gen::utils_ts::TsEnableTS,
    types::{AAAA, AnyType, HyperType, LangRef, NodeId, TypeTrait, TypeU16, TypedNodeId},
>>>>>>> 56cf891a
};

#[cfg(feature = "impl")]
mod impls {
    use super::*;
    use hyperast::tree_gen::utils_ts::{TsEnableTS, TsType};
    use hyperast::types::TypeStore;

    impl<'a> hyperast::types::ETypeStore for TStore {
        type Ty2 = Type;

        fn intern(ty: Self::Ty2) -> Self::Ty {
            TType::new(ty)
        }
    }

    impl TsEnableTS for TStore {
        fn obtain_type<'a, N: hyperast::tree_gen::parser::NodeWithU16TypeId>(
            n: &N,
        ) -> <Self as hyperast::types::ETypeStore>::Ty2 {
            let k = n.kind_id();
            Type::from_u16(k)
        }

        fn try_obtain_type<N: hyperast::tree_gen::parser::NodeWithU16TypeId>(
            n: &N,
        ) -> Option<Self::Ty2> {
            let k = n.kind_id();
            static LEN: u16 = S_T_L.len() as u16;
            if LEN <= k && k < TStore::LOWEST_RESERVED {
                return None;
            }
            Some(Type::from_u16(k))
        }
    }

    impl TsType for Type {
        fn spaces() -> Self {
            Self::Spaces
        }

        fn is_repeat(&self) -> bool {
            self.is_repeat()
        }
    }

    use hyperast::types::{LangWrapper, RoleStore};

    impl TypeStore for TStore {
        type Ty = TypeU16<Xml>;
    }
    impl TypeStore for &TStore {
        type Ty = TypeU16<Xml>;
    }

    impl XmlEnabledTypeStore for TStore {
        fn resolve(t: Self::Ty) -> Type {
            t.e()
        }
    }

    impl RoleStore for TStore {
        type IdF = u16;

        type Role = hyperast::types::Role;

        fn resolve_field(_lang: LangWrapper<Self::Ty>, field_id: Self::IdF) -> Self::Role {
            let s = crate::language()
                .field_name_for_id(field_id)
                .ok_or_else(|| format!("{}", field_id))
                .unwrap();
            hyperast::types::Role::try_from(s).expect(s)
        }

        fn intern_role(_lang: LangWrapper<Self::Ty>, role: Self::Role) -> Self::IdF {
            let field_name = role.to_string();
            crate::language()
                .field_id_for_name(field_name)
                .unwrap()
                .into()
        }
    }
}

#[cfg(feature = "impl")]
fn id_for_node_kind(kind: &str, named: bool) -> u16 {
    crate::language().id_for_node_kind(kind, named)
}

#[cfg(not(feature = "impl"))]
fn id_for_node_kind(_kind: &str, _named: bool) -> u16 {
    unimplemented!("need treesitter grammar")
}

pub fn as_any(t: &Type) -> AnyType {
    let t = <Xml as hyperast::types::Lang<Type>>::to_u16(*t);
    let t = <Xml as hyperast::types::Lang<Type>>::make(t);
    let t: &'static dyn HyperType = t;
    t.into()
}

#[cfg(not(feature = "impl"))]
pub trait XmlEnabledTypeStore: hyperast::types::ETypeStore<Ty2 = Type> {
    fn resolve(t: Self::Ty) -> Type;
}

#[cfg(feature = "impl")]
pub trait XmlEnabledTypeStore:
    hyperast::types::ETypeStore<Ty2 = Type> + hyperast::tree_gen::utils_ts::TsEnableTS
{
    fn resolve(t: Self::Ty) -> Type;
}

#[derive(Clone, Copy)]
pub struct TStore;

impl Default for TStore {
    fn default() -> Self {
        Self
    }
}
#[derive(Clone, Copy, PartialEq, Eq, Debug, Hash)]
pub struct TIdN<IdN>(IdN);

impl<IdN: Clone + Eq + AAAA + std::hash::Hash> NodeId for TIdN<IdN> {
    type IdN = IdN;

    fn as_id(&self) -> &Self::IdN {
        &self.0
    }

    unsafe fn from_id(id: Self::IdN) -> Self {
        Self(id)
    }

    unsafe fn from_ref_id(_id: &Self::IdN) -> &Self {
        todo!()
    }
}

impl<IdN: Clone + Eq + AAAA> TypedNodeId for TIdN<IdN> {
    type Ty = Type;
    type TyErazed = TType;
    fn unerase(ty: Self::TyErazed) -> Self::Ty {
        ty.e()
    }
}

type TypeInternalSize = u16;

#[derive(Clone, Copy, PartialEq, Eq, Hash)]
pub struct T(TypeInternalSize);

#[derive(Debug)]
pub struct Lang;

pub type Xml = Lang;

impl hyperast::types::Lang<Type> for Xml {
    fn make(t: u16) -> &'static Type {
        Lang.make(t)
    }
    fn to_u16(t: Type) -> u16 {
        Lang.to_u16(t)
    }
}

impl LangRef<Type> for Xml {
    fn name(&self) -> &'static str {
        std::any::type_name::<Xml>()
    }

    fn make(&self, t: u16) -> &'static Type {
        if t == TStore::ERROR {
            &Type::ERROR
        } else if t == TStore::_ERROR {
            &Type::_ERROR
        } else if t == TStore::SPACES {
            &Type::Spaces
        } else if t == TStore::DIRECTORY {
            &Type::Directory
        } else if t == TStore::META_DIR {
            &Type::MavenDirectory
        } else {
            &S_T_L[t as usize]
        }
    }

    fn to_u16(&self, t: Type) -> u16 {
        t as u16
    }

    fn ts_symbol(&self, t: Type) -> u16 {
        id_for_node_kind(t.as_static_str(), t.is_named())
    }
}

impl LangRef<AnyType> for Xml {
    fn name(&self) -> &'static str {
        std::any::type_name::<Xml>()
    }

    fn make(&self, _t: u16) -> &'static AnyType {
        todo!()
    }

    fn to_u16(&self, t: AnyType) -> u16 {
        let t: &Type = t.as_any().downcast_ref().unwrap();
        Lang.to_u16(*t)
    }

    fn ts_symbol(&self, t: AnyType) -> u16 {
        id_for_node_kind(t.as_static_str(), t.is_named())
    }
}

impl LangRef<hyperast::types::TypeU16<Self>> for Lang {
    fn make(&self, t: u16) -> &'static TType {
        // TODO could make one safe, but not priority
        unsafe { std::mem::transmute(&S_T_L[t as usize]) }
    }
    fn to_u16(&self, t: TType) -> u16 {
        t.e() as u16
    }

    fn name(&self) -> &'static str {
        std::any::type_name::<Lang>()
    }

    fn ts_symbol(&self, t: TType) -> u16 {
        id_for_node_kind(t.as_static_str(), t.is_named())
    }
}

impl HyperType for Type {
    fn generic_eq(&self, other: &dyn HyperType) -> bool
    where
        Self: 'static + PartialEq + Sized,
    {
        // Do a type-safe casting. If the types are different,
        // return false, otherwise test the values for equality.
        other
            .as_any()
            .downcast_ref::<Self>()
            .map_or(false, |a| self == a)
    }

    fn as_shared(&self) -> hyperast::types::Shared {
        use hyperast::types::Shared;
        match self {
            _ => Shared::Other,
        }
    }

    fn as_abstract(&self) -> hyperast::types::Abstracts {
        hyperast::types::Abstracts::empty()
    }

    fn as_any(&self) -> &dyn std::any::Any {
        self
    }

    fn as_static(&self) -> &'static dyn HyperType {
        let t = <Xml as hyperast::types::Lang<Type>>::to_u16(*self);
        let t = <Xml as hyperast::types::Lang<Type>>::make(t);
        t
    }

    fn as_static_str(&self) -> &'static str {
        self.to_str()
    }

    fn is_file(&self) -> bool {
        self == &Type::Document
    }

    fn is_directory(&self) -> bool {
        self == &Type::Directory || self == &Type::MavenDirectory
    }

    fn is_spaces(&self) -> bool {
        self == &Type::Spaces
    }

    fn is_syntax(&self) -> bool {
        self == &Type::TS2 // " ",
        // || self == &Type::Nmtoken // "Nmtoken",
        || self == &Type::TS3 // "\"",
        || self == &Type::TS4 // "'",
        // || self == &Type::TS5 // "Sep1_token1",
        // || self == &Type::TS6 // "Sep2_token1",
        // || self == &Type::TS7 // "Sep3_token1",
        // || self == &Type::SystemLiteral // "SystemLiteral",
        // || self == &Type::PubidLiteral // "PubidLiteral",
        // || self == &Type::CharData // "CharData",
        // || self == &Type::Comment // "Comment",
        || self == &Type::TS8 // "<?",
        || self == &Type::TS9 // "?>",
        || self == &Type::CdSect // "CDSect",
        || self == &Type::TS10 // "<?xml",
        // || self == &Type::Version // "version",
        || self == &Type::Eq // "=",
        // || self == &Type::VersionNum // "VersionNum",
        || self == &Type::TS11 // "<!DOCTYPE",
        || self == &Type::LBracket // "[",
        || self == &Type::RBracket // "]",
        || self == &Type::GT // ">",
        // || self == &Type::Standalone // "standalone",
        // || self == &Type::Yes // "yes",
        // || self == &Type::No // "no",
        || self == &Type::LT // "<",
        || self == &Type::TS12 // "</",
        || self == &Type::TS13 // "/>",
        || self == &Type::TS14 // "<!ELEMENT",
        // || self == &Type::TS15 // "EMPTY",
        // || self == &Type::TS16 // "ANY",
        || self == &Type::QMark // "?",
        || self == &Type::Star // "*",
        || self == &Type::Plus // "+",
        || self == &Type::LParen // "(",
        || self == &Type::Pipe // "|",
        || self == &Type::RParen // ")",
        || self == &Type::Comma // ",",
        // || self == &Type::TS17 // "#PCDATA",
        || self == &Type::TS18 // ")*",
        || self == &Type::TS19 // "<!ATTLIST",
        || self == &Type::StringType // "StringType",
        // || self == &Type::TS20 // "ID",
        // || self == &Type::TS21 // "IDREF",
        // || self == &Type::TS22 // "IDREFS",
        // || self == &Type::TS23 // "ENTITY",
        // || self == &Type::TS24 // "ENTITIES",
        // || self == &Type::TS25 // "NMTOKEN",
        // || self == &Type::TS26 // "NMTOKENS",
        // || self == &Type::TS27 // "NOTATION",
        // || self == &Type::TS28 // "#REQUIRED",
        // || self == &Type::TS29 // "#IMPLIED",
        // || self == &Type::TS30 // "#FIXED",
        // || self == &Type::CharRef // "CharRef",
        || self == &Type::Amp // "&",
        || self == &Type::SemiColon // ";",
        || self == &Type::Percent // "%",
    }

    fn is_hidden(&self) -> bool {
        self.is_hidden()
    }

    fn is_supertype(&self) -> bool {
        self.is_supertype()
    }

    fn is_named(&self) -> bool {
        self.is_named()
    }

    fn get_lang(&self) -> hyperast::types::LangWrapper<Self>
    where
        Self: Sized,
    {
        hyperast::types::LangWrapper::from(&Lang as &(dyn LangRef<Self> + 'static))
    }

    fn lang_ref(&self) -> hyperast::types::LangWrapper<AnyType> {
        hyperast::types::LangWrapper::from(&Lang as &(dyn LangRef<AnyType> + 'static))
    }
}

impl TypeTrait for Type {
    type Lang = Xml;

    fn is_fork(&self) -> bool {
        todo!()
    }

    fn is_literal(&self) -> bool {
        todo!()
    }

    fn is_primitive(&self) -> bool {
        todo!()
    }

    fn is_type_declaration(&self) -> bool {
        todo!()
    }

    fn is_identifier(&self) -> bool {
        todo!()
    }

    fn is_instance_ref(&self) -> bool {
        todo!()
    }

    fn is_type_body(&self) -> bool {
        todo!()
    }

    fn is_value_member(&self) -> bool {
        todo!()
    }

    fn is_executable_member(&self) -> bool {
        todo!()
    }

    fn is_statement(&self) -> bool {
        todo!()
    }

    fn is_declarative_statement(&self) -> bool {
        todo!()
    }

    fn is_structural_statement(&self) -> bool {
        todo!()
    }

    fn is_block_related(&self) -> bool {
        todo!()
    }

    fn is_simple_statement(&self) -> bool {
        todo!()
    }

    fn is_local_declare(&self) -> bool {
        todo!()
    }

    fn is_parameter(&self) -> bool {
        todo!()
    }

    fn is_parameter_list(&self) -> bool {
        todo!()
    }

    fn is_argument_list(&self) -> bool {
        todo!()
    }

    fn is_expression(&self) -> bool {
        todo!()
    }

    fn is_comment(&self) -> bool {
        todo!()
    }
}

impl Type {
    pub fn resolve(t: u16) -> Self {
        assert!(t < COUNT);
        unsafe { std::mem::transmute(t) }
    }
}
const COUNT: u16 = 136 + 1 + 3;

impl Display for Type {
    fn fmt(&self, f: &mut std::fmt::Formatter<'_>) -> std::fmt::Result {
        f.write_str(self.to_str())
    }
}

impl TryFrom<&str> for Type {
    type Error = String;

    fn try_from(value: &str) -> Result<Self, <Self as TryFrom<&str>>::Error> {
        Type::from_str(value).ok_or_else(|| value.to_owned())
    }
}

impl hyperast::types::LLang<hyperast::types::TypeU16<Self>> for Xml {
    type I = u16;

    type E = Type;

    const TE: &[Self::E] = S_T_L;

    fn as_lang_wrapper() -> hyperast::types::LangWrapper<hyperast::types::TypeU16<Self>> {
        From::<&'static (dyn LangRef<_>)>::from(&Lang)
    }
}

pub type TType = TypeU16<Lang>;

impl From<u16> for Type {
    fn from(value: u16) -> Self {
        debug_assert_eq!(Self::from_u16(value), S_T_L[value as usize]);
        S_T_L[value as usize]
    }
}
impl Into<TypeU16<Xml>> for Type {
    fn into(self) -> TypeU16<Xml> {
        TypeU16::new(self)
    }
}

impl Into<u16> for Type {
    fn into(self) -> u16 {
        self as u8 as u16
    }
}

#[repr(u16)]
#[derive(PartialEq, Eq, Hash, Clone, Copy, Debug)]
pub enum Type {
    End,
    Name,
    TS0,
    Xml,
    TS1,
    Standalone,
    SQuote,
    Yes,
    No,
    DQuote,
    TS2,
    TS3,
    LBracket,
    RBracket,
    GT,
    LT,
    TS4,
    TS5,
    TS6,
    TS7,
    TS8,
    TS9,
    TS10,
    TS11,
    TS12,
    TS13,
    TS14,
    TS15,
    LParen,
    TS16,
    Pipe,
    RParen,
    Star,
    QMark,
    Plus,
    Comma,
    TS17,
    TokenizedType,
    TS18,
    TS19,
    TS20,
    TS21,
    TS22,
    Percent,
    TS23,
    TS24,
    TS25,
    SemiColon,
    TS26,
    Nmtoken,
    Amp,
    TS27,
    TS28,
    TS29,
    TS30,
    TS31,
    TS32,
    Uri,
    TS33,
    TS34,
    Version,
    VersionNum,
    Encoding,
    EncName,
    Eq,
    PiTarget,
    _PiContent,
    Comment,
    CharData,
    CData,
    _ErroneousEndName,
    Document,
    Prolog,
    TS35,
    XmlDecl,
    TS36,
    Doctypedecl,
    TS37,
    Element,
    EmptyElemTag,
    Attribute,
    STag,
    ETag,
    Content,
    CdSect,
    CdStart,
    StyleSheetPi,
    XmlModelPi,
    PseudoAtt,
    PseudoAttValue,
    _Markupdecl,
    TS38,
    Elementdecl,
    Contentspec,
    Mixed,
    Children,
    _Cp,
    _Choice,
    AttlistDecl,
    AttDef,
    AttType,
    StringType,
    EnumeratedType,
    NotationType,
    Enumeration,
    DefaultDecl,
    EntityDecl,
    GeDecl,
    PeDecl,
    EntityValue,
    NDataDecl,
    NotationDecl,
    PeReference,
    Reference,
    EntityRef,
    CharRef,
    AttValue,
    ExternalId,
    PublicId,
    SystemLiteral,
    PubidLiteral,
    TS39,
    TS40,
    Pi,
    TS41,
    DocumentRepeat1,
    TS42,
    ContentRepeat1,
    TS43,
    TS44,
    TS45,
    TS46,
    TS47,
    _ChoiceRepeat1,
    _ChoiceRepeat2,
    TS48,
    TS49,
    TS50,
    TS51,
    TS52,
    MavenDirectory = TStore::META_DIR,
    Directory = TStore::DIRECTORY,
    Spaces = TStore::SPACES,
    _ERROR = TStore::_ERROR,
    ERROR = TStore::ERROR,
}
impl Type {
    pub fn from_u16(t: u16) -> Type {
        match t {
            0u16 => Type::End,
            1u16 => Type::Name,
            2u16 => Type::TS0,
            3u16 => Type::Xml,
            4u16 => Type::TS1,
            5u16 => Type::Standalone,
            6u16 => Type::SQuote,
            7u16 => Type::Yes,
            8u16 => Type::No,
            9u16 => Type::DQuote,
            10u16 => Type::TS2,
            11u16 => Type::TS3,
            12u16 => Type::LBracket,
            13u16 => Type::RBracket,
            14u16 => Type::GT,
            15u16 => Type::LT,
            16u16 => Type::TS4,
            17u16 => Type::TS5,
            18u16 => Type::TS6,
            19u16 => Type::TS7,
            20u16 => Type::TS8,
            21u16 => Type::TS9,
            22u16 => Type::TS10,
            23u16 => Type::TS11,
            24u16 => Type::TS12,
            25u16 => Type::TS13,
            26u16 => Type::TS14,
            27u16 => Type::TS15,
            28u16 => Type::LParen,
            29u16 => Type::TS16,
            30u16 => Type::Pipe,
            31u16 => Type::RParen,
            32u16 => Type::Star,
            33u16 => Type::QMark,
            34u16 => Type::Plus,
            35u16 => Type::Comma,
            36u16 => Type::TS17,
            37u16 => Type::TokenizedType,
            38u16 => Type::TS18,
            39u16 => Type::TS19,
            40u16 => Type::TS20,
            41u16 => Type::TS21,
            42u16 => Type::TS22,
            43u16 => Type::Percent,
            44u16 => Type::TS23,
            45u16 => Type::TS24,
            46u16 => Type::TS25,
            47u16 => Type::SemiColon,
            48u16 => Type::TS26,
            49u16 => Type::Nmtoken,
            50u16 => Type::Amp,
            51u16 => Type::TS27,
            52u16 => Type::TS28,
            53u16 => Type::TS29,
            54u16 => Type::TS30,
            55u16 => Type::TS31,
            56u16 => Type::TS32,
            57u16 => Type::Uri,
            58u16 => Type::Uri,
            59u16 => Type::TS33,
            60u16 => Type::TS34,
            61u16 => Type::Version,
            62u16 => Type::VersionNum,
            63u16 => Type::Encoding,
            64u16 => Type::EncName,
            65u16 => Type::Eq,
            66u16 => Type::PiTarget,
            67u16 => Type::_PiContent,
            68u16 => Type::Comment,
            69u16 => Type::CharData,
            70u16 => Type::CData,
            71u16 => Type::Name,
            72u16 => Type::Name,
            73u16 => Type::_ErroneousEndName,
            74u16 => Type::Document,
            75u16 => Type::Prolog,
            76u16 => Type::TS35,
            77u16 => Type::XmlDecl,
            78u16 => Type::TS36,
            79u16 => Type::Doctypedecl,
            80u16 => Type::TS37,
            81u16 => Type::Element,
            82u16 => Type::EmptyElemTag,
            83u16 => Type::Attribute,
            84u16 => Type::STag,
            85u16 => Type::ETag,
            86u16 => Type::Content,
            87u16 => Type::CdSect,
            88u16 => Type::CdStart,
            89u16 => Type::StyleSheetPi,
            90u16 => Type::XmlModelPi,
            91u16 => Type::PseudoAtt,
            92u16 => Type::PseudoAttValue,
            93u16 => Type::_Markupdecl,
            94u16 => Type::TS38,
            95u16 => Type::Elementdecl,
            96u16 => Type::Contentspec,
            97u16 => Type::Mixed,
            98u16 => Type::Children,
            99u16 => Type::_Cp,
            100u16 => Type::_Choice,
            101u16 => Type::AttlistDecl,
            102u16 => Type::AttDef,
            103u16 => Type::AttType,
            104u16 => Type::StringType,
            105u16 => Type::EnumeratedType,
            106u16 => Type::NotationType,
            107u16 => Type::Enumeration,
            108u16 => Type::DefaultDecl,
            109u16 => Type::EntityDecl,
            110u16 => Type::GeDecl,
            111u16 => Type::PeDecl,
            112u16 => Type::EntityValue,
            113u16 => Type::NDataDecl,
            114u16 => Type::NotationDecl,
            115u16 => Type::PeReference,
            116u16 => Type::Reference,
            117u16 => Type::EntityRef,
            118u16 => Type::CharRef,
            119u16 => Type::AttValue,
            120u16 => Type::ExternalId,
            121u16 => Type::PublicId,
            122u16 => Type::SystemLiteral,
            123u16 => Type::PubidLiteral,
            124u16 => Type::TS39,
            125u16 => Type::TS40,
            126u16 => Type::Pi,
            127u16 => Type::TS41,
            128u16 => Type::DocumentRepeat1,
            129u16 => Type::TS42,
            130u16 => Type::ContentRepeat1,
            131u16 => Type::TS43,
            132u16 => Type::TS44,
            133u16 => Type::TS45,
            134u16 => Type::TS46,
            135u16 => Type::TS47,
            136u16 => Type::_ChoiceRepeat1,
            137u16 => Type::_ChoiceRepeat2,
            138u16 => Type::TS48,
            139u16 => Type::TS49,
            140u16 => Type::TS50,
            141u16 => Type::TS51,
            142u16 => Type::TS52,
            TStore::DIRECTORY => Type::Directory,
            TStore::SPACES => Type::Spaces,
            TStore::_ERROR => Type::_ERROR,
            TStore::ERROR => Type::ERROR,
            x => panic!("{}", x),
        }
    }
    pub fn from_str(t: &str) -> Option<Type> {
        Some(match t {
            "end" => Type::End,
            "Name" => Type::Name,
            "<?" => Type::TS0,
            "xml" => Type::Xml,
            "?>" => Type::TS1,
            "standalone" => Type::Standalone,
            "'" => Type::SQuote,
            "yes" => Type::Yes,
            "no" => Type::No,
            "\"" => Type::DQuote,
            "<!" => Type::TS2,
            "DOCTYPE" => Type::TS3,
            "[" => Type::LBracket,
            "]" => Type::RBracket,
            ">" => Type::GT,
            "<" => Type::LT,
            "/>" => Type::TS4,
            "</" => Type::TS5,
            "]]>" => Type::TS6,
            "<![" => Type::TS7,
            "CDATA" => Type::TS8,
            "xml-stylesheet" => Type::TS9,
            "xml-model" => Type::TS10,
            "PseudoAttValue_token1" => Type::TS11,
            "PseudoAttValue_token2" => Type::TS12,
            "ELEMENT" => Type::TS13,
            "EMPTY" => Type::TS14,
            "ANY" => Type::TS15,
            "(" => Type::LParen,
            "#PCDATA" => Type::TS16,
            "|" => Type::Pipe,
            ")" => Type::RParen,
            "*" => Type::Star,
            "?" => Type::QMark,
            "+" => Type::Plus,
            "," => Type::Comma,
            "ATTLIST" => Type::TS17,
            "TokenizedType" => Type::TokenizedType,
            "NOTATION" => Type::TS18,
            "#REQUIRED" => Type::TS19,
            "#IMPLIED" => Type::TS20,
            "#FIXED" => Type::TS21,
            "ENTITY" => Type::TS22,
            "%" => Type::Percent,
            "EntityValue_token1" => Type::TS23,
            "EntityValue_token2" => Type::TS24,
            "NDATA" => Type::TS25,
            ";" => Type::SemiColon,
            "_S" => Type::TS26,
            "Nmtoken" => Type::Nmtoken,
            "&" => Type::Amp,
            "&#" => Type::TS27,
            "CharRef_token1" => Type::TS28,
            "&#x" => Type::TS29,
            "CharRef_token2" => Type::TS30,
            "SYSTEM" => Type::TS31,
            "PUBLIC" => Type::TS32,
            "URI" => Type::Uri,
            "PubidLiteral_token1" => Type::TS33,
            "PubidLiteral_token2" => Type::TS34,
            "version" => Type::Version,
            "VersionNum" => Type::VersionNum,
            "encoding" => Type::Encoding,
            "EncName" => Type::EncName,
            "=" => Type::Eq,
            "PITarget" => Type::PiTarget,
            "_pi_content" => Type::_PiContent,
            "Comment" => Type::Comment,
            "CharData" => Type::CharData,
            "CData" => Type::CData,
            "_erroneous_end_name" => Type::_ErroneousEndName,
            "document" => Type::Document,
            "prolog" => Type::Prolog,
            "_Misc" => Type::TS35,
            "XMLDecl" => Type::XmlDecl,
            "_SDDecl" => Type::TS36,
            "doctypedecl" => Type::Doctypedecl,
            "_intSubset" => Type::TS37,
            "element" => Type::Element,
            "EmptyElemTag" => Type::EmptyElemTag,
            "Attribute" => Type::Attribute,
            "STag" => Type::STag,
            "ETag" => Type::ETag,
            "content" => Type::Content,
            "CDSect" => Type::CdSect,
            "CDStart" => Type::CdStart,
            "StyleSheetPI" => Type::StyleSheetPi,
            "XmlModelPI" => Type::XmlModelPi,
            "PseudoAtt" => Type::PseudoAtt,
            "PseudoAttValue" => Type::PseudoAttValue,
            "_markupdecl" => Type::_Markupdecl,
            "_DeclSep" => Type::TS38,
            "elementdecl" => Type::Elementdecl,
            "contentspec" => Type::Contentspec,
            "Mixed" => Type::Mixed,
            "children" => Type::Children,
            "_cp" => Type::_Cp,
            "_choice" => Type::_Choice,
            "AttlistDecl" => Type::AttlistDecl,
            "AttDef" => Type::AttDef,
            "_AttType" => Type::AttType,
            "StringType" => Type::StringType,
            "_EnumeratedType" => Type::EnumeratedType,
            "NotationType" => Type::NotationType,
            "Enumeration" => Type::Enumeration,
            "DefaultDecl" => Type::DefaultDecl,
            "_EntityDecl" => Type::EntityDecl,
            "GEDecl" => Type::GeDecl,
            "PEDecl" => Type::PeDecl,
            "EntityValue" => Type::EntityValue,
            "NDataDecl" => Type::NDataDecl,
            "NotationDecl" => Type::NotationDecl,
            "PEReference" => Type::PeReference,
            "_Reference" => Type::Reference,
            "EntityRef" => Type::EntityRef,
            "CharRef" => Type::CharRef,
            "AttValue" => Type::AttValue,
            "ExternalID" => Type::ExternalId,
            "PublicID" => Type::PublicId,
            "SystemLiteral" => Type::SystemLiteral,
            "PubidLiteral" => Type::PubidLiteral,
            "_VersionInfo" => Type::TS39,
            "_EncodingDecl" => Type::TS40,
            "PI" => Type::Pi,
            "_Eq" => Type::TS41,
            "document_repeat1" => Type::DocumentRepeat1,
            "EmptyElemTag_repeat1" => Type::TS42,
            "content_repeat1" => Type::ContentRepeat1,
            "StyleSheetPI_repeat1" => Type::TS43,
            "PseudoAttValue_repeat1" => Type::TS44,
            "PseudoAttValue_repeat2" => Type::TS45,
            "Mixed_repeat1" => Type::TS46,
            "Mixed_repeat2" => Type::TS47,
            "_choice_repeat1" => Type::_ChoiceRepeat1,
            "_choice_repeat2" => Type::_ChoiceRepeat2,
            "AttlistDecl_repeat1" => Type::TS48,
            "NotationType_repeat1" => Type::TS49,
            "Enumeration_repeat1" => Type::TS50,
            "EntityValue_repeat1" => Type::TS51,
            "EntityValue_repeat2" => Type::TS52,
            "MavenDirectory" => Type::MavenDirectory,
            "Directory" => Type::Directory,
            "Spaces" => Type::Spaces,
            "_ERROR" => Type::_ERROR,
            "ERROR" => Type::ERROR,
            _ => return None,
        })
    }
    pub fn to_str(&self) -> &'static str {
        match self {
            Type::End => "end",
            Type::Name => "Name",
            Type::TS0 => "<?",
            Type::Xml => "xml",
            Type::TS1 => "?>",
            Type::Standalone => "standalone",
            Type::SQuote => "'",
            Type::Yes => "yes",
            Type::No => "no",
            Type::DQuote => "\"",
            Type::TS2 => "<!",
            Type::TS3 => "DOCTYPE",
            Type::LBracket => "[",
            Type::RBracket => "]",
            Type::GT => ">",
            Type::LT => "<",
            Type::TS4 => "/>",
            Type::TS5 => "</",
            Type::TS6 => "]]>",
            Type::TS7 => "<![",
            Type::TS8 => "CDATA",
            Type::TS9 => "xml-stylesheet",
            Type::TS10 => "xml-model",
            Type::TS11 => "PseudoAttValue_token1",
            Type::TS12 => "PseudoAttValue_token2",
            Type::TS13 => "ELEMENT",
            Type::TS14 => "EMPTY",
            Type::TS15 => "ANY",
            Type::LParen => "(",
            Type::TS16 => "#PCDATA",
            Type::Pipe => "|",
            Type::RParen => ")",
            Type::Star => "*",
            Type::QMark => "?",
            Type::Plus => "+",
            Type::Comma => ",",
            Type::TS17 => "ATTLIST",
            Type::TokenizedType => "TokenizedType",
            Type::TS18 => "NOTATION",
            Type::TS19 => "#REQUIRED",
            Type::TS20 => "#IMPLIED",
            Type::TS21 => "#FIXED",
            Type::TS22 => "ENTITY",
            Type::Percent => "%",
            Type::TS23 => "EntityValue_token1",
            Type::TS24 => "EntityValue_token2",
            Type::TS25 => "NDATA",
            Type::SemiColon => ";",
            Type::TS26 => "_S",
            Type::Nmtoken => "Nmtoken",
            Type::Amp => "&",
            Type::TS27 => "&#",
            Type::TS28 => "CharRef_token1",
            Type::TS29 => "&#x",
            Type::TS30 => "CharRef_token2",
            Type::TS31 => "SYSTEM",
            Type::TS32 => "PUBLIC",
            Type::Uri => "URI",
            Type::TS33 => "PubidLiteral_token1",
            Type::TS34 => "PubidLiteral_token2",
            Type::Version => "version",
            Type::VersionNum => "VersionNum",
            Type::Encoding => "encoding",
            Type::EncName => "EncName",
            Type::Eq => "=",
            Type::PiTarget => "PITarget",
            Type::_PiContent => "_pi_content",
            Type::Comment => "Comment",
            Type::CharData => "CharData",
            Type::CData => "CData",
            Type::_ErroneousEndName => "_erroneous_end_name",
            Type::Document => "document",
            Type::Prolog => "prolog",
            Type::TS35 => "_Misc",
            Type::XmlDecl => "XMLDecl",
            Type::TS36 => "_SDDecl",
            Type::Doctypedecl => "doctypedecl",
            Type::TS37 => "_intSubset",
            Type::Element => "element",
            Type::EmptyElemTag => "EmptyElemTag",
            Type::Attribute => "Attribute",
            Type::STag => "STag",
            Type::ETag => "ETag",
            Type::Content => "content",
            Type::CdSect => "CDSect",
            Type::CdStart => "CDStart",
            Type::StyleSheetPi => "StyleSheetPI",
            Type::XmlModelPi => "XmlModelPI",
            Type::PseudoAtt => "PseudoAtt",
            Type::PseudoAttValue => "PseudoAttValue",
            Type::_Markupdecl => "_markupdecl",
            Type::TS38 => "_DeclSep",
            Type::Elementdecl => "elementdecl",
            Type::Contentspec => "contentspec",
            Type::Mixed => "Mixed",
            Type::Children => "children",
            Type::_Cp => "_cp",
            Type::_Choice => "_choice",
            Type::AttlistDecl => "AttlistDecl",
            Type::AttDef => "AttDef",
            Type::AttType => "_AttType",
            Type::StringType => "StringType",
            Type::EnumeratedType => "_EnumeratedType",
            Type::NotationType => "NotationType",
            Type::Enumeration => "Enumeration",
            Type::DefaultDecl => "DefaultDecl",
            Type::EntityDecl => "_EntityDecl",
            Type::GeDecl => "GEDecl",
            Type::PeDecl => "PEDecl",
            Type::EntityValue => "EntityValue",
            Type::NDataDecl => "NDataDecl",
            Type::NotationDecl => "NotationDecl",
            Type::PeReference => "PEReference",
            Type::Reference => "_Reference",
            Type::EntityRef => "EntityRef",
            Type::CharRef => "CharRef",
            Type::AttValue => "AttValue",
            Type::ExternalId => "ExternalID",
            Type::PublicId => "PublicID",
            Type::SystemLiteral => "SystemLiteral",
            Type::PubidLiteral => "PubidLiteral",
            Type::TS39 => "_VersionInfo",
            Type::TS40 => "_EncodingDecl",
            Type::Pi => "PI",
            Type::TS41 => "_Eq",
            Type::DocumentRepeat1 => "document_repeat1",
            Type::TS42 => "EmptyElemTag_repeat1",
            Type::ContentRepeat1 => "content_repeat1",
            Type::TS43 => "StyleSheetPI_repeat1",
            Type::TS44 => "PseudoAttValue_repeat1",
            Type::TS45 => "PseudoAttValue_repeat2",
            Type::TS46 => "Mixed_repeat1",
            Type::TS47 => "Mixed_repeat2",
            Type::_ChoiceRepeat1 => "_choice_repeat1",
            Type::_ChoiceRepeat2 => "_choice_repeat2",
            Type::TS48 => "AttlistDecl_repeat1",
            Type::TS49 => "NotationType_repeat1",
            Type::TS50 => "Enumeration_repeat1",
            Type::TS51 => "EntityValue_repeat1",
            Type::TS52 => "EntityValue_repeat2",
            Type::MavenDirectory => "MavenDirectory",
            Type::Directory => "Directory",
            Type::Spaces => "Spaces",
            Type::_ERROR => "_ERROR",
            Type::ERROR => "ERROR",
        }
    }
    pub fn is_hidden(&self) -> bool {
        match self {
            Type::End => true,
            Type::TS11 => true,
            Type::TS12 => true,
            Type::TS23 => true,
            Type::TS24 => true,
            Type::TS26 => true,
            Type::TS28 => true,
            Type::TS30 => true,
            Type::TS33 => true,
            Type::TS34 => true,
            Type::_PiContent => true,
            Type::_ErroneousEndName => true,
            Type::TS35 => true,
            Type::TS36 => true,
            Type::TS37 => true,
            Type::_Markupdecl => true,
            Type::TS38 => true,
            Type::_Cp => true,
            Type::_Choice => true,
            Type::AttType => true,
            Type::EnumeratedType => true,
            Type::EntityDecl => true,
            Type::Reference => true,
            Type::TS39 => true,
            Type::TS40 => true,
            Type::TS41 => true,
            Type::DocumentRepeat1 => true,
            Type::TS42 => true,
            Type::ContentRepeat1 => true,
            Type::TS43 => true,
            Type::TS44 => true,
            Type::TS45 => true,
            Type::TS46 => true,
            Type::TS47 => true,
            Type::_ChoiceRepeat1 => true,
            Type::_ChoiceRepeat2 => true,
            Type::TS48 => true,
            Type::TS49 => true,
            Type::TS50 => true,
            Type::TS51 => true,
            Type::TS52 => true,
            _ => false,
        }
    }
    pub fn is_supertype(&self) -> bool {
        match self {
            Type::_Markupdecl => true,
            Type::AttType => true,
            Type::EnumeratedType => true,
            Type::EntityDecl => true,
            Type::Reference => true,
            _ => false,
        }
    }
    pub fn is_named(&self) -> bool {
        match self {
            Type::Name => true,
            Type::TokenizedType => true,
            Type::Nmtoken => true,
            Type::Uri => true,
            Type::VersionNum => true,
            Type::EncName => true,
            Type::PiTarget => true,
            Type::Comment => true,
            Type::CharData => true,
            Type::CData => true,
            Type::Document => true,
            Type::Prolog => true,
            Type::XmlDecl => true,
            Type::Doctypedecl => true,
            Type::Element => true,
            Type::EmptyElemTag => true,
            Type::Attribute => true,
            Type::STag => true,
            Type::ETag => true,
            Type::Content => true,
            Type::CdSect => true,
            Type::CdStart => true,
            Type::StyleSheetPi => true,
            Type::XmlModelPi => true,
            Type::PseudoAtt => true,
            Type::PseudoAttValue => true,
            Type::_Markupdecl => true,
            Type::Elementdecl => true,
            Type::Contentspec => true,
            Type::Mixed => true,
            Type::Children => true,
            Type::AttlistDecl => true,
            Type::AttDef => true,
            Type::AttType => true,
            Type::StringType => true,
            Type::EnumeratedType => true,
            Type::NotationType => true,
            Type::Enumeration => true,
            Type::DefaultDecl => true,
            Type::EntityDecl => true,
            Type::GeDecl => true,
            Type::PeDecl => true,
            Type::EntityValue => true,
            Type::NDataDecl => true,
            Type::NotationDecl => true,
            Type::PeReference => true,
            Type::Reference => true,
            Type::EntityRef => true,
            Type::CharRef => true,
            Type::AttValue => true,
            Type::ExternalId => true,
            Type::PublicId => true,
            Type::SystemLiteral => true,
            Type::PubidLiteral => true,
            Type::Pi => true,
            _ => false,
        }
    }
    pub fn is_repeat(&self) -> bool {
        todo!("need to generate with the polyglote crate")
    }
}

const S_T_L: &'static [Type] = &[
    Type::End,
    Type::Name,
    Type::TS0,
    Type::Xml,
    Type::TS1,
    Type::Standalone,
    Type::SQuote,
    Type::Yes,
    Type::No,
    Type::DQuote,
    Type::TS2,
    Type::TS3,
    Type::LBracket,
    Type::RBracket,
    Type::GT,
    Type::LT,
    Type::TS4,
    Type::TS5,
    Type::TS6,
    Type::TS7,
    Type::TS8,
    Type::TS9,
    Type::TS10,
    Type::TS11,
    Type::TS12,
    Type::TS13,
    Type::TS14,
    Type::TS15,
    Type::LParen,
    Type::TS16,
    Type::Pipe,
    Type::RParen,
    Type::Star,
    Type::QMark,
    Type::Plus,
    Type::Comma,
    Type::TS17,
    Type::TokenizedType,
    Type::TS18,
    Type::TS19,
    Type::TS20,
    Type::TS21,
    Type::TS22,
    Type::Percent,
    Type::TS23,
    Type::TS24,
    Type::TS25,
    Type::SemiColon,
    Type::TS26,
    Type::Nmtoken,
    Type::Amp,
    Type::TS27,
    Type::TS28,
    Type::TS29,
    Type::TS30,
    Type::TS31,
    Type::TS32,
    Type::Uri,
    Type::TS33,
    Type::TS34,
    Type::Version,
    Type::VersionNum,
    Type::Encoding,
    Type::EncName,
    Type::Eq,
    Type::PiTarget,
    Type::_PiContent,
    Type::Comment,
    Type::CharData,
    Type::CData,
    Type::_ErroneousEndName,
    Type::Document,
    Type::Prolog,
    Type::TS35,
    Type::XmlDecl,
    Type::TS36,
    Type::Doctypedecl,
    Type::TS37,
    Type::Element,
    Type::EmptyElemTag,
    Type::Attribute,
    Type::STag,
    Type::ETag,
    Type::Content,
    Type::CdSect,
    Type::CdStart,
    Type::StyleSheetPi,
    Type::XmlModelPi,
    Type::PseudoAtt,
    Type::PseudoAttValue,
    Type::_Markupdecl,
    Type::TS38,
    Type::Elementdecl,
    Type::Contentspec,
    Type::Mixed,
    Type::Children,
    Type::_Cp,
    Type::_Choice,
    Type::AttlistDecl,
    Type::AttDef,
    Type::AttType,
    Type::StringType,
    Type::EnumeratedType,
    Type::NotationType,
    Type::Enumeration,
    Type::DefaultDecl,
    Type::EntityDecl,
    Type::GeDecl,
    Type::PeDecl,
    Type::EntityValue,
    Type::NDataDecl,
    Type::NotationDecl,
    Type::PeReference,
    Type::Reference,
    Type::EntityRef,
    Type::CharRef,
    Type::AttValue,
    Type::ExternalId,
    Type::PublicId,
    Type::SystemLiteral,
    Type::PubidLiteral,
    Type::TS39,
    Type::TS40,
    Type::Pi,
    Type::TS41,
    Type::DocumentRepeat1,
    Type::TS42,
    Type::ContentRepeat1,
    Type::TS43,
    Type::TS44,
    Type::TS45,
    Type::TS46,
    Type::TS47,
    Type::_ChoiceRepeat1,
    Type::_ChoiceRepeat2,
    Type::TS48,
    Type::TS49,
    Type::TS50,
    Type::TS51,
    Type::TS52,
];<|MERGE_RESOLUTION|>--- conflicted
+++ resolved
@@ -1,13 +1,10 @@
 use std::{fmt::Display, u16};
 
-<<<<<<< HEAD
-use hyperast::types::{
-    AAAA, AnyType, HyperType, LangRef, NodeId, TypeStore, TypeTrait, TypeU16, TypedNodeId,
-=======
 use hyperast::{
     tree_gen::utils_ts::TsEnableTS,
-    types::{AAAA, AnyType, HyperType, LangRef, NodeId, TypeTrait, TypeU16, TypedNodeId},
->>>>>>> 56cf891a
+    types::{
+        AAAA, AnyType, HyperType, LangRef, NodeId, TypeStore, TypeTrait, TypeU16, TypedNodeId,
+    },
 };
 
 #[cfg(feature = "impl")]
