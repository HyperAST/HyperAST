--- conflicted
+++ resolved
@@ -4,9 +4,8 @@
 #[cfg(test)]
 pub mod zs_tests;
 
-<<<<<<< HEAD
+#[cfg(test)]
 pub mod gumtree_hybrid_tests;
-=======
+
 #[cfg(test)]
-pub mod instability;
->>>>>>> be3b8620
+pub mod instability;