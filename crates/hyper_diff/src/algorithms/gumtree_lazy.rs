use super::{DiffResult, PreparedMappingDurations};
use super::{MappingMemoryUsages, get_allocated_memory, tr};
use crate::algorithms::MappingDurations;
use crate::{
    actions::script_generator2::{ScriptGenerator, SimpleAction},
    decompressed_tree_store::{
        CompletePostOrder, bfs_wrapper::SimpleBfsMapper, lazy_post_order::LazyPostOrder,
    },
    matchers::{
        Decompressible, Mapper,
        heuristic::gt::{
            lazy2_greedy_bottom_up_matcher::LazyGreedyBottomUpMatcher,
            lazy2_greedy_subtree_matcher::LazyGreedySubtreeMatcher,
        },
        mapping_store::{DefaultMultiMappingStore, MappingStore, VecStore},
    },
    tree::tree_path::CompressedTreePath,
};
use hyperast::types::{self, HyperAST, HyperASTShared, NodeId};
use std::time::Duration;
use std::{fmt::Debug, time::Instant};

#[allow(type_alias_bounds)]
type DS<HAST: HyperASTShared> = Decompressible<HAST, LazyPostOrder<HAST::IdN, u32>>;
#[allow(type_alias_bounds)]
type CDS<HAST: HyperASTShared> = Decompressible<HAST, CompletePostOrder<HAST::IdN, u32>>;
type M = VecStore<u32>;
type MM = DefaultMultiMappingStore<u32>;

pub fn diff<HAST: HyperAST + Copy>(
    hyperast: HAST,
    src: &HAST::IdN,
    dst: &HAST::IdN,
) -> DiffResult<
    SimpleAction<HAST::Label, CompressedTreePath<HAST::Idx>, HAST::IdN>,
    Mapper<HAST, CDS<HAST>, CDS<HAST>, M>,
    PreparedMappingDurations<2, Duration>,
    Duration,
>
where
    HAST::IdN: Clone + Debug + Eq,
    HAST::IdN: NodeId<IdN = HAST::IdN>,
    HAST::Label: Clone + Copy + Eq + Debug,
    HAST::Idx: hyperast::PrimInt,
    for<'t> types::LendT<'t, HAST>: types::WithHashs + types::WithStats,
{
    let now = Instant::now();
    let mut mapper_owned: (DS<HAST>, DS<HAST>) = hyperast.decompress_pair(src, dst).1;
    let mapper = Mapper::with_mut_decompressible(&mut mapper_owned);
    let subtree_prepare_t = now.elapsed().into();
    tr!(subtree_prepare_t);

    let mem = get_allocated_memory();
    let now = Instant::now();
    let mapper = LazyGreedySubtreeMatcher::<_, _, _, M>::match_it::<MM>(mapper);
    let subtree_matcher_t = now.elapsed().into();
    let subtree_mappings_s = mapper.mappings().len();
    let subtree_matcher_m = get_allocated_memory().saturating_sub(mem);
    tr!(subtree_matcher_t, subtree_mappings_s);

    let bottomup_prepare_t = Duration::ZERO.into(); // nothing to prepare

    let mem = get_allocated_memory();
    let now = Instant::now();
<<<<<<< HEAD
    let mapper = GreedyBottomUpMatcher::<_, _, _, _>::match_it(mapper);
    let bottomup_matcher_t = now.elapsed().into();
=======
    let mapper = LazyGreedyBottomUpMatcher::<_, _, _, _, VecStore<_>, 300>::match_it(mapper);
    let bottomup_matcher_t = now.elapsed().as_secs_f64();
>>>>>>> 3b7dbff6
    let bottomup_mappings_s = mapper.mappings().len();
    let bottomup_matcher_m = get_allocated_memory().saturating_sub(mem);
    tr!(bottomup_matcher_t, bottomup_mappings_s);
    let mapping_durations = PreparedMappingDurations {
        mappings: MappingDurations([subtree_matcher_t, bottomup_matcher_t]),
        preparation: [subtree_prepare_t, bottomup_prepare_t],
    };
    let mapping_memory_usages = MappingMemoryUsages {
        memory: [subtree_matcher_m, bottomup_matcher_m],
    };

    let now = Instant::now();
    // Must fully decompress the subtrees to compute default chawathe
    let mapper = Mapper::new(hyperast, mapper.mapping.mappings, mapper_owned);
    let mapper = mapper.map(
        |src_arena| CDS::<_>::from(src_arena.map(|x| x.complete(hyperast))),
        |dst_arena| {
            let complete = CDS::<_>::from(dst_arena.map(|x| x.complete(hyperast)));
            // the dst side has to be traversed in bfs for chawathe
            SimpleBfsMapper::with_store(hyperast, complete)
        },
    );
    let prepare_gen_t = now.elapsed().into();
    tr!(prepare_gen_t);

    let now = Instant::now();
    let actions = ScriptGenerator::compute_actions(mapper.hyperast, &mapper.mapping).ok();
    let gen_t = now.elapsed().into();
    tr!(gen_t);

    // drop the bfs wrapper
    let mapper = mapper.map(|x| x, |dst_arena| dst_arena.back);

    DiffResult {
        mapping_durations,
        mapping_memory_usages,
        mapper,
        actions,
        prepare_gen_t,
        gen_t,
    }
}

pub fn lazy_top_down<'a, HAST: HyperAST + Copy + 'a>(
    mapper_owned: &'a mut (DS<HAST>, DS<HAST>),
) -> Mapper<
    HAST,
    Decompressible<HAST, &'a mut LazyPostOrder<<HAST as HyperASTShared>::IdN, u32>>,
    Decompressible<HAST, &'a mut LazyPostOrder<<HAST as HyperASTShared>::IdN, u32>>,
    VecStore<u32>,
>
where
    HAST::IdN: Clone + Debug + Eq,
    HAST::IdN: NodeId<IdN = HAST::IdN>,
    HAST::Label: Clone + Copy + Eq + Debug,
    HAST::Idx: hyperast::PrimInt,
    for<'t> types::LendT<'t, HAST>: types::WithHashs + types::WithStats,
{
    let mapper = Mapper::with_mut_decompressible(mapper_owned);
    LazyGreedySubtreeMatcher::<_, _, _, M>::match_it::<MM>(mapper)
}<|MERGE_RESOLUTION|>--- conflicted
+++ resolved
@@ -62,13 +62,8 @@
 
     let mem = get_allocated_memory();
     let now = Instant::now();
-<<<<<<< HEAD
-    let mapper = GreedyBottomUpMatcher::<_, _, _, _>::match_it(mapper);
+    let mapper = LazyGreedyBottomUpMatcher::<_, _, _, _>::match_it(mapper);
     let bottomup_matcher_t = now.elapsed().into();
-=======
-    let mapper = LazyGreedyBottomUpMatcher::<_, _, _, _, VecStore<_>, 300>::match_it(mapper);
-    let bottomup_matcher_t = now.elapsed().as_secs_f64();
->>>>>>> 3b7dbff6
     let bottomup_mappings_s = mapper.mappings().len();
     let bottomup_matcher_m = get_allocated_memory().saturating_sub(mem);
     tr!(bottomup_matcher_t, bottomup_mappings_s);
