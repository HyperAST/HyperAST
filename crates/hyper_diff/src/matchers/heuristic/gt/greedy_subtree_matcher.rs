--- conflicted
+++ resolved
@@ -159,11 +159,7 @@
         let mut sib_sim = HashMap::<(M::Src, M::Dst), f64>::default();
         let mut psib_sim = HashMap::<(M::Src, M::Dst), f64>::default();
         let mut p_in_p_sim = HashMap::<(M::Src, M::Dst), f64>::default();
-<<<<<<< HEAD
-        log::debug!("Ambiguous mappings: {}", ambiguous_mappings.len());
-=======
         log::trace!("ambiguous_mappings.len: {}", &ambiguous_mappings.len());
->>>>>>> e30e65ee
         ambiguous_mappings.sort_by(|a, b| {
             let cached_coef_sib = |l: &(M::Src, M::Dst)| {
                 sib_sim
