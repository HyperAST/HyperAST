--- conflicted
+++ resolved
@@ -49,11 +49,7 @@
 [dev-dependencies]
 pretty_assertions = "1.0.0"
 env_logger = "0.11.3"
-<<<<<<< HEAD
 criterion = { version = "0.6.0", features = [
-=======
-criterion = { version = "0.6", features = [
->>>>>>> d85ab6f7
     "rayon",
     "plotters",
     "cargo_bench_support",
