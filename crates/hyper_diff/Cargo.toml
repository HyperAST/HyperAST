[package]
name = "hyper_diff"
version = "0.3.0"
edition = "2024"
autobenches = false

[dependencies]
specs = "0.20.0"
num-traits = "0.2.14"
enum-map = "2.4.1"
bitvec = "1.0.1"
str-distance = "0.1.0"
log = { version = "0.4.6" }
hyperast = { workspace = true, features = ["native", "legion"] }
<<<<<<< HEAD
rand = "0.9.1"
=======
>>>>>>> e30e65ee

logging_timer = "1.1.0"

[dev-dependencies]
criterion = { version = "0.4", features = [
    "rayon",
    "plotters",
    "cargo_bench_support",
    "html_reports",
<<<<<<< HEAD
    "real_blackbox",
=======
    # "real_blackbox", # need nightly
>>>>>>> e30e65ee
] }
env_logger = "0.11.3"
hungarian = "1.1.1"
hyperast_gen_ts_java = { workspace = true, features = ["impl"] }

hyperast_gen_ts_java = { workspace = true, features = ["impl"] }


[lib]
bench = false

[[bench]]
name = "compressed_path_iter"
harness = false

[[bench]]
name = "qgrams"
harness = false

[[bench]]
name = "simple_tree"
harness = false
features = ["java"]

[[bench]]
name = "legion_tree"
harness = false
features = ["java"]<|MERGE_RESOLUTION|>--- conflicted
+++ resolved
@@ -12,10 +12,7 @@
 str-distance = "0.1.0"
 log = { version = "0.4.6" }
 hyperast = { workspace = true, features = ["native", "legion"] }
-<<<<<<< HEAD
 rand = "0.9.1"
-=======
->>>>>>> e30e65ee
 
 logging_timer = "1.1.0"
 
@@ -25,16 +22,10 @@
     "plotters",
     "cargo_bench_support",
     "html_reports",
-<<<<<<< HEAD
-    "real_blackbox",
-=======
-    # "real_blackbox", # need nightly
->>>>>>> e30e65ee
+    "real_blackbox", # need nightly
 ] }
 env_logger = "0.11.3"
 hungarian = "1.1.1"
-hyperast_gen_ts_java = { workspace = true, features = ["impl"] }
-
 hyperast_gen_ts_java = { workspace = true, features = ["impl"] }
 
 
