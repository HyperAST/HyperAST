use hyperast::types::{Childrn, NodeId, NodeStore, WithChildren};

pub mod bottom_up_matcher;
pub mod greedy_bottom_up_matcher;
pub mod greedy_subtree_matcher;
pub mod simple_bottom_up_matcher3;

#[allow(unused)] // TODO finish simple bottom up matcher
pub mod simple_bottom_up_matcher;

// lazy versions, that do not decompress directly subtrees
pub mod hybrid_bottom_up_matcher;
pub mod lazy2_greedy_bottom_up_matcher;
pub mod lazy2_greedy_subtree_matcher;
pub mod lazy_bottom_up_matcher;
pub mod lazy_greedy_bottom_up_matcher;
pub mod lazy_greedy_subtree_matcher;
pub mod lazy_hybrid_bottom_up_matcher;
<<<<<<< HEAD
=======
pub mod lazy_simple_bottom_up_matcher;
>>>>>>> 833c9d8a

pub fn size<'a, IdC: Clone + NodeId<IdN = IdC>, S>(store: &'a S, x: &IdC) -> usize
where
    S: NodeStore<IdC>,
    for<'t> <S as hyperast::types::NLending<'t, IdC>>::N: WithChildren<TreeId = IdC>,
{
    let node = store.resolve(&x);
    let cs = node.children().unwrap();
    let mut z = 0;
    for x in cs.iter_children() {
        z = z + size(store, &x);
    }
    z + 1
}

/// TODO specilize with WithStats when specilization is stabilized
pub fn height<IdC: Clone + NodeId<IdN = IdC>, S>(store: &S, x: &IdC) -> usize
where
    S: NodeStore<IdC>,
    for<'t> <S as hyperast::types::NLending<'t, IdC>>::N: WithChildren<TreeId = IdC>,
{
    let node = store.resolve(&x);
    let cs = node.children();
    let Some(cs) = cs else {
        return 0;
    };
    if cs.is_empty() {
        return 0;
    }
    let mut z = 0;
    for c in cs.iter_children() {
        z = z.max(height(store, &c));
    }
    z + 1
}<|MERGE_RESOLUTION|>--- conflicted
+++ resolved
@@ -3,23 +3,17 @@
 pub mod bottom_up_matcher;
 pub mod greedy_bottom_up_matcher;
 pub mod greedy_subtree_matcher;
+pub mod hybrid_bottom_up_matcher;
 pub mod simple_bottom_up_matcher3;
 
-#[allow(unused)] // TODO finish simple bottom up matcher
-pub mod simple_bottom_up_matcher;
-
 // lazy versions, that do not decompress directly subtrees
-pub mod hybrid_bottom_up_matcher;
 pub mod lazy2_greedy_bottom_up_matcher;
 pub mod lazy2_greedy_subtree_matcher;
 pub mod lazy_bottom_up_matcher;
 pub mod lazy_greedy_bottom_up_matcher;
 pub mod lazy_greedy_subtree_matcher;
 pub mod lazy_hybrid_bottom_up_matcher;
-<<<<<<< HEAD
-=======
 pub mod lazy_simple_bottom_up_matcher;
->>>>>>> 833c9d8a
 
 pub fn size<'a, IdC: Clone + NodeId<IdN = IdC>, S>(store: &'a S, x: &IdC) -> usize
 where
@@ -54,4 +48,75 @@
         z = z.max(height(store, &c));
     }
     z + 1
+}
+
+/// if H then test the hash otherwise do not test it,
+/// considering hash colisions testing it should only be useful once.
+pub(crate) fn isomorphic<HAST, const HASH: bool, const STRUCTURAL: bool>(
+    hyperast: HAST,
+    src: &HAST::IdN,
+    dst: &HAST::IdN,
+) -> bool
+where
+    HAST: hyperast::types::HyperAST + Copy,
+    for<'t> <HAST as hyperast::types::AstLending<'t>>::RT: hyperast::types::WithHashs,
+    HAST::IdN: Clone + Eq,
+    HAST::Label: Eq,
+    HAST::IdN: NodeId<IdN = HAST::IdN>,
+{
+    use hyperast::types::HashKind;
+    use hyperast::types::Labeled;
+    use hyperast::types::WithHashs;
+    if src == dst {
+        return true;
+    }
+
+    let _src = hyperast.node_store().resolve(src);
+    let _dst = hyperast.node_store().resolve(dst);
+    if HASH && !STRUCTURAL {
+        let src_hash = WithHashs::hash(&_src, &HashKind::label());
+        let dst_hash = WithHashs::hash(&_dst, &HashKind::label());
+        if src_hash != dst_hash {
+            return false;
+        }
+    } else if HASH && STRUCTURAL {
+        let src_hash = WithHashs::hash(&_src, &HashKind::structural());
+        let dst_hash = WithHashs::hash(&_dst, &HashKind::structural());
+        if src_hash != dst_hash {
+            return false;
+        }
+    }
+
+    let src_type = hyperast.resolve_type(&src);
+    let dst_type = hyperast.resolve_type(&dst);
+    if src_type != dst_type {
+        return false;
+    }
+
+    if !STRUCTURAL {
+        let src_label = _src.try_get_label();
+        let dst_label = _dst.try_get_label();
+        if src_label != dst_label {
+            return false;
+        }
+    }
+
+    let src_children: Option<Vec<_>> = _src.children().map(|x| x.iter_children().collect());
+    let dst_children: Option<Vec<_>> = _dst.children().map(|x| x.iter_children().collect());
+    match (src_children, dst_children) {
+        (None, None) => true,
+        (Some(src_c), Some(dst_c)) => {
+            if src_c.len() != dst_c.len() {
+                false
+            } else {
+                for (src, dst) in src_c.iter().zip(dst_c.iter()) {
+                    if !isomorphic::<_, false, STRUCTURAL>(hyperast, src, dst) {
+                        return false;
+                    }
+                }
+                true
+            }
+        }
+        _ => false,
+    }
 }