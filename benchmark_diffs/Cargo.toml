--- conflicted
+++ resolved
@@ -38,12 +38,8 @@
 const-chunks = "0.3.0"
 
 [target.'cfg(not(target_env = "msvc"))'.dependencies]
-<<<<<<< HEAD
-jemallocator = "0.5.0"
 criterion = "0.4"
-=======
 jemallocator = { package = "tikv-jemallocator", version = "0.5.0" }
->>>>>>> be3b8620
 
 # [build-dependencies]
 
