[package]
name = "hyper_ast"
version = "0.1.0"
edition = "2021"

# See more keys and their definitions at https://doc.rust-lang.org/cargo/reference/manifest.html

[dependencies]
# tree-sitter = "0.20.0"
# atomic-counter = "1.0.1"
num = "0.4.0"
cfg-if = "1.0"
hashbrown = { version = "0.11.2", default-features = false, features = ["ahash"] }
# fasthash="0.4.0"

<<<<<<< HEAD
=======
# hyper_ast_core = { path = "../../../core" }
>>>>>>> 06595047
# tree-sitter_types = { path = "../../../tree-sitter_types" }

#  # logging
env_logger = "0.9.0"
log = { version = "0.4.6" }#, features = ["max_level_debug", "release_max_level_warn"] }


# # promizing to store subtrees efficiently
# zerocopy="0.6.1"

# tuples = "=1.4.1"

# enumset = "1.0.8"

## store
legion = {version="0.4.0", features = ["extended-tuple-impls"]}
bitvec = "0.22.3" # TODO upgrade
controlled-option = "0.4.1" # check if really needed
string-interner = "0.14.0"

# # memusage
libc = "0.2"

# # types
strum = "0.23.0"
strum_macros = "0.23.1"

# # handle: use the handle of their arena implementation
stack-graphs = "=0.3.0"


[target.'cfg(not(target_env = "msvc"))'.dependencies]
jemallocator = "0.3.2"
jemalloc-ctl = "0.3.2"

[features]
default = ["jemalloc"]
jemalloc = []<|MERGE_RESOLUTION|>--- conflicted
+++ resolved
@@ -13,10 +13,7 @@
 hashbrown = { version = "0.11.2", default-features = false, features = ["ahash"] }
 # fasthash="0.4.0"
 
-<<<<<<< HEAD
-=======
 # hyper_ast_core = { path = "../../../core" }
->>>>>>> 06595047
 # tree-sitter_types = { path = "../../../tree-sitter_types" }
 
 #  # logging
