#![feature(min_specialization)]
#![feature(generic_associated_types)]
#![feature(let_chains)]
#![feature(backtrace)]
// #![feature(generic_const_exprs)]

pub mod compat;
pub mod legion_with_refs;

pub mod impact;
<<<<<<< HEAD
pub mod filter;
=======
>>>>>>> 06595047
pub mod usage;

#[cfg(test)]
mod tests;

<<<<<<< HEAD
=======

>>>>>>> 06595047
pub use hyper_ast::utils;<|MERGE_RESOLUTION|>--- conflicted
+++ resolved
@@ -8,17 +8,9 @@
 pub mod legion_with_refs;
 
 pub mod impact;
-<<<<<<< HEAD
-pub mod filter;
-=======
->>>>>>> 06595047
 pub mod usage;
 
 #[cfg(test)]
 mod tests;
 
-<<<<<<< HEAD
-=======
-
->>>>>>> 06595047
 pub use hyper_ast::utils;