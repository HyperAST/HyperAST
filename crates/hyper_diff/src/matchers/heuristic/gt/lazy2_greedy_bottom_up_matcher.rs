--- conflicted
+++ resolved
@@ -48,11 +48,7 @@
     const SIM_THRESHOLD_NUM: u64,
     const SIM_THRESHOLD_DEN: u64,
 >
-<<<<<<< HEAD
     LazyGreedyBottomUpMatcher<
-=======
-    GreedyBottomUpMatcher<
->>>>>>> be3b8620
         Dsrc,
         Ddst,
         HAST,
