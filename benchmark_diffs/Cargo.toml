--- conflicted
+++ resolved
@@ -37,23 +37,11 @@
 
 const-chunks = "0.3.0"
 
-criterion = { version = "0.6.0", features = [
-    "rayon",
-    "plotters",
-    "cargo_bench_support",
-    "html_reports",
-] }
-chrono = { version = "0.4.41", features = ["serde"] }
-
 [target.'cfg(not(target_env = "msvc"))'.dependencies]
 jemallocator = { package = "tikv-jemallocator", version = "0.5.0" }
 jemalloc-ctl = { package = "tikv-jemalloc-ctl", version = "0.5.4" }
 
-[target.'cfg(target_os = "linux")'.dev-dependencies]
-criterion-perf-events = { version = "=0.4.0" }
-perfcnt = "0.8.0"
 
-<<<<<<< HEAD
 [dev-dependencies]
 hyperast_gen_ts_java = { workspace = true }
 criterion = { git = "https://github.com/quentinLeDilavrec/criterion.rs", rev = "0301588ad4e88e7911330a77c4bc1edee6677c27", features = [
@@ -65,6 +53,8 @@
 
 [target.'cfg(target_os = "linux")'.dev-dependencies]
 iai-callgrind = "0.14.0"
+criterion-perf-events = { version = "=0.4.0" }
+perfcnt = "0.8.0"
 
 # [[bin]]
 # name = "window_combination"
@@ -80,24 +70,4 @@
 
 [[bench]]
 name = "iai_gumtree_comparison"
-=======
-[[bench]]
-name = "midterm_benches"
-harness = false
-
-[[bench]]
-name = "bottom_up_bench"
-harness = false
-
-[[bench]]
-name = "bottom_up_bench_repo"
-harness = false
-
-[[bench]]
-name = "simple_comparison"
-harness = false
-
-[[bench]]
-name = "bench_final"
->>>>>>> 833c9d8a
 harness = false