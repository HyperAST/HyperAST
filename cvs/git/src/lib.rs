#![feature(test)]
#![feature(drain_filter)]
#![feature(trait_upcasting)]
pub mod allrefs;
pub mod cpp;
pub mod git;
pub mod java;
pub mod make;
pub mod maven;

#[cfg(feature = "cpp")]
pub mod cpp_processor;
#[cfg(feature = "java")]
pub mod java_processor;
#[cfg(feature = "make")]
pub mod make_processor;
#[cfg(feature = "maven")]
pub mod maven_processor;
pub mod multi_preprocessed;
pub mod no_space;
/// for now only tested on maven repositories with a pom in root.
pub mod preprocessed;
<<<<<<< HEAD
=======
pub mod no_space;
pub mod processing;
mod utils;
>>>>>>> d9a246f2

#[cfg(test)]
pub mod tests;

use git::BasicGitObject;
use git2::Oid;
use hyper_ast::{store::defaults::LabelIdentifier, utils::Bytes};
extern crate test;

// use hyper_ast_gen_ts_java::java_tree_gen_full_compress_legion_ref as java_tree_gen;
// use hyper_ast_gen_ts_xml::xml_tree_gen::{self, XmlTreeGen};

pub type SimpleStores = hyper_ast::store::SimpleStores<TStore>;

// might also skip
pub(crate) const PROPAGATE_ERROR_ON_BAD_CST_NODE: bool = false;

pub(crate) const MAX_REFS: u32 = 10000; //4096;

pub(crate) type DefaultMetrics = hyper_ast::tree_gen::SubTreeMetrics<hyper_ast::hashed::SyntaxNodeHashs<u32>>;

pub struct Diffs();
pub struct Impacts();

#[derive(Clone)]
pub struct Commit {
    pub parents: Vec<git2::Oid>,
    processing_time: u128,
    memory_used: Bytes,
    pub ast_root: hyper_ast::store::nodes::DefaultNodeIdentifier,
    pub tree_oid: git2::Oid,
}

impl Commit {
    pub fn processing_time(&self) -> u128 {
        self.processing_time
    }
    pub fn memory_used(&self) -> Bytes {
        self.memory_used
    }
}
trait Accumulator: hyper_ast::tree_gen::Accumulator<Node = (LabelIdentifier, Self::Unlabeled)> {
    type Unlabeled;
    // fn push(&mut self, name: LabelIdentifier, full_node: Self::Node);
}

trait Processor<Acc: Accumulator> {
    fn process(&mut self) -> Acc::Unlabeled {
        loop {
            if let Some(current_dir) = self.stack().last_mut().expect("never empty").1.pop() {
                self.pre(current_dir)
            } else if let Some((oid, _, acc)) = self.stack().pop() {
                if let Some(x) = self.post(oid, acc) {
                    return x;
                }
            } else {
                panic!("never empty")
            }
        }
    }
    fn stack(&mut self) -> &mut Vec<(Oid, Vec<BasicGitObject>, Acc)>;

    fn pre(&mut self, current_dir: BasicGitObject);
    fn post(&mut self, oid: Oid, acc: Acc) -> Option<Acc::Unlabeled>;
}


#[derive(Debug)]
pub(crate) enum ParseErr {
    NotUtf8,
    IllFormed,
}

impl From<std::str::Utf8Error> for ParseErr {
    fn from(value: std::str::Utf8Error) -> Self {
        ParseErr::NotUtf8
    }
}

mod type_store {
    use core::panic;
    use std::{fmt::Display, hash::Hash, ops::Deref};

    use hyper_ast::{
        store::{defaults::NodeIdentifier, nodes::legion::HashedNodeRef},
        types::{
            AnyType, HyperType, Lang, LangRef, LangWrapper, NodeId, Shared, TypeIndex, TypeStore,
            Typed, TypedNodeId, T,
        },
    };
    #[cfg(feature = "cpp")]
    use hyper_ast_gen_ts_cpp::types::CppEnabledTypeStore;
    #[cfg(feature = "java")]
    use hyper_ast_gen_ts_java::types::JavaEnabledTypeStore;
    #[cfg(feature = "maven")]
    use hyper_ast_gen_ts_xml::types::XmlEnabledTypeStore;

    use crate::no_space::{MIdN, NoSpaceWrapper};

    #[repr(u8)]
    pub enum TStore {
        Maven = 0,
        Java = 1,
        Cpp = 2,
    }

    impl Default for TStore {
        fn default() -> Self {
            Self::Maven
        }
    }

    type TypeInternalSize = u16;

    impl<'a> TypeStore<HashedNodeRef<'a, NodeIdentifier>> for TStore {
        type Ty = AnyType;
        const MASK: TypeInternalSize = 0b1000_0000_0000_0000;

        fn resolve_type(&self, n: &HashedNodeRef<'a, NodeIdentifier>) -> Self::Ty {
            if let Ok(t) = n.get_component::<hyper_ast_gen_ts_java::types::Type>() {
                let t = *t as u16;
                let t = <hyper_ast_gen_ts_java::types::Java as hyper_ast::types::Lang<_>>::make(t);
                From::<&'static (dyn HyperType)>::from(t)
            } else if let Ok(t) = n.get_component::<hyper_ast_gen_ts_cpp::types::Type>() {
                let t = *t as u16;
                let t = <hyper_ast_gen_ts_cpp::types::Cpp as hyper_ast::types::Lang<_>>::make(t);
                From::<&'static (dyn HyperType)>::from(t)
            } else if let Ok(t) = n.get_component::<hyper_ast_gen_ts_xml::types::Type>() {
                let t = *t as u16;
                let t = <hyper_ast_gen_ts_xml::types::Xml as hyper_ast::types::Lang<_>>::make(t);
                From::<&'static (dyn HyperType)>::from(t)
            } else {
                dbg!(n, n.archetype().layout().component_types());
                panic!()
            }
        }

        fn resolve_lang(
            &self,
            n: &HashedNodeRef<'a, NodeIdentifier>,
        ) -> hyper_ast::types::LangWrapper<Self::Ty> {
            if let Ok(t) = n.get_component::<hyper_ast_gen_ts_java::types::Type>() {
                From::<&'static (dyn LangRef<AnyType>)>::from(&hyper_ast_gen_ts_java::types::Java)
            } else if let Ok(t) = n.get_component::<hyper_ast_gen_ts_cpp::types::Type>() {
                From::<&'static (dyn LangRef<AnyType>)>::from(&hyper_ast_gen_ts_cpp::types::Cpp)
            } else if let Ok(t) = n.get_component::<hyper_ast_gen_ts_xml::types::Type>() {
                From::<&'static (dyn LangRef<AnyType>)>::from(&hyper_ast_gen_ts_xml::types::Xml)
            } else {
                dbg!(n, n.archetype().layout().component_types());
                panic!()
            }
        }

        type Marshaled = TypeIndex;

        fn marshal_type(&self, n: &HashedNodeRef<'a, NodeIdentifier>) -> Self::Marshaled {
            if let Ok(t) = n.get_component::<hyper_ast_gen_ts_java::types::Type>() {
                let t = *t as u16;
                let t = <hyper_ast_gen_ts_java::types::Java as hyper_ast::types::Lang<_>>::make(t);
                let lang = hyper_ast::types::LangRef::<hyper_ast_gen_ts_java::types::Type>::name(
                    &hyper_ast_gen_ts_java::types::Java,
                );
                let ty = *t as u16;
                TypeIndex { lang, ty }
            } else if let Ok(t) = n.get_component::<hyper_ast_gen_ts_cpp::types::Type>() {
                let t = *t as u16;
                let t = <hyper_ast_gen_ts_cpp::types::Cpp as hyper_ast::types::Lang<_>>::make(t);
                let lang = hyper_ast::types::LangRef::<hyper_ast_gen_ts_cpp::types::Type>::name(
                    &hyper_ast_gen_ts_cpp::types::Cpp,
                );
                let ty = *t as u16;
                TypeIndex { lang, ty }
            } else if let Ok(t) = n.get_component::<hyper_ast_gen_ts_xml::types::Type>() {
                let t = *t as u16;
                let t = <hyper_ast_gen_ts_xml::types::Xml as hyper_ast::types::Lang<_>>::make(t);
                let lang = hyper_ast::types::LangRef::<hyper_ast_gen_ts_xml::types::Type>::name(
                    &hyper_ast_gen_ts_xml::types::Xml,
                );
                let ty = *t as u16;
                TypeIndex { lang, ty }
            } else {
                dbg!(n, n.archetype().layout().component_types());
                panic!()
            }
        }
    }

    impl<'a> TypeStore<HashedNodeRef<'a, MIdN<NodeIdentifier>>> for TStore {
        type Ty = MultiType;
        const MASK: TypeInternalSize = 0b1000_0000_0000_0000;

        fn resolve_type(&self, n: &HashedNodeRef<'a, MIdN<NodeIdentifier>>) -> Self::Ty {
            use hyper_ast::types::Typed;
            n.get_type()
        }

        fn resolve_lang(
            &self,
            n: &HashedNodeRef<'a, MIdN<NodeIdentifier>>,
        ) -> hyper_ast::types::LangWrapper<Self::Ty> {
            todo!()
            // if let Ok(t) = n.get_component::<hyper_ast_gen_ts_java::types::Type>() {
            //     From::<&'static (dyn LangRef<MultiType>)>::from(&hyper_ast_gen_ts_java::types::Java)
            // } else if let Ok(t) = n.get_component::<hyper_ast_gen_ts_cpp::types::Type>() {
            //     From::<&'static (dyn LangRef<MultiType>)>::from(&hyper_ast_gen_ts_cpp::types::Cpp)
            // } else if let Ok(t) = n.get_component::<hyper_ast_gen_ts_xml::types::Type>() {
            //     From::<&'static (dyn LangRef<MultiType>)>::from(&hyper_ast_gen_ts_xml::types::Xml)
            // } else {
            //     dbg!(n, n.archetype().layout().component_types());
            //     panic!()
            // }
        }

        type Marshaled = TypeIndex;

        fn marshal_type(&self, n: &HashedNodeRef<'a, MIdN<NodeIdentifier>>) -> Self::Marshaled {
            todo!()
        }
    }

    // impl<I: AsRef<HashedNodeRef<'static, NodeIdentifier>>> TypeStore<I> for TStore {
    //     type Ty = AnyType;
    //     const MASK: TypeInternalSize = 0b1000_0000_0000_0000;

    //     fn resolve_type(&self, n: &I) -> Self::Ty {
    //         todo!()
    //     }
    // }
    // impl<'a, I: Deref<Target=HashedNodeRef<'a, NodeIdentifier>>> TypeStore<I> for TStore {
    //     type Ty = AnyType;
    //     const MASK: TypeInternalSize = 0b1000_0000_0000_0000;

    //     fn resolve_type(&self, n: &I) -> Self::Ty {
    //         todo!()
    //     }
    // }
    impl<'a> TypeStore<NoSpaceWrapper<'a, NodeIdentifier>> for TStore {
        type Ty = AnyType;
        const MASK: TypeInternalSize = 0b1000_0000_0000_0000;

        fn resolve_type(&self, n: &NoSpaceWrapper<'a, NodeIdentifier>) -> Self::Ty {
            self.resolve_type(n.as_ref())
        }

        fn resolve_lang(
            &self,
            n: &NoSpaceWrapper<'a, NodeIdentifier>,
        ) -> hyper_ast::types::LangWrapper<Self::Ty> {
            todo!()
        }

        type Marshaled = TypeIndex;

        fn marshal_type(&self, n: &NoSpaceWrapper<'a, NodeIdentifier>) -> Self::Marshaled {
            todo!()
        }
    }
    // impl<'a, I: AsRef<HashedNodeRef<'a, NodeIdentifier>>> TypeStore<I> for &TStore {
    //     type Ty = AnyType;
    //     const MASK: TypeInternalSize = 0b1000_0000_0000_0000;

    //     fn resolve_type(&self, n: &I) -> Self::Ty {
    //         let n = n.as_ref();
    //         <TStore as TypeStore<HashedNodeRef<'a, NodeIdentifier>>>::resolve_type(self, n)
    //     }

    //     fn resolve_lang(&self, n: &I) -> hyper_ast::types::LangWrapper<Self::Ty> {
    //         todo!()
    //     }

    //     type Marshaled = TypeIndex;

    //     fn marshal_type(&self, n: &I) -> Self::Marshaled {
    //         todo!()
    //     }
    // }

    impl<'a> TypeStore<HashedNodeRef<'a, MIdN<NodeIdentifier>>> for &TStore {
        type Ty = MultiType;
        const MASK: TypeInternalSize = 0b1000_0000_0000_0000;

        fn resolve_type(&self, n: &HashedNodeRef<'a, MIdN<NodeIdentifier>>) -> Self::Ty {
            let n = n.as_ref();
            n.get_type()
        }

        fn resolve_lang(
            &self,
            n: &HashedNodeRef<'a, MIdN<NodeIdentifier>>,
        ) -> hyper_ast::types::LangWrapper<Self::Ty> {
            todo!()
        }

        type Marshaled = TypeIndex;

        fn marshal_type(&self, n: &HashedNodeRef<'a, MIdN<NodeIdentifier>>) -> Self::Marshaled {
            todo!()
        }
    }

    impl<'a> TypeStore<NoSpaceWrapper<'a, MIdN<NodeIdentifier>>> for &TStore {
        type Ty = MultiType;
        const MASK: TypeInternalSize = 0b1000_0000_0000_0000;

        fn resolve_type(&self, n: &NoSpaceWrapper<'a, MIdN<NodeIdentifier>>) -> Self::Ty {
            let n = n.as_ref();
            n.get_type()
        }

        fn resolve_lang(
            &self,
            n: &NoSpaceWrapper<'a, MIdN<NodeIdentifier>>,
        ) -> hyper_ast::types::LangWrapper<Self::Ty> {
            todo!()
        }

        type Marshaled = TypeIndex;

        fn marshal_type(&self, n: &NoSpaceWrapper<'a, MIdN<NodeIdentifier>>) -> Self::Marshaled {
            todo!()
        }
    }

    impl<'a> TypeStore<NoSpaceWrapper<'a, NodeIdentifier>> for &TStore {
        type Ty = MultiType;
        const MASK: TypeInternalSize = 0b1000_0000_0000_0000;

        fn resolve_type(&self, n: &NoSpaceWrapper<'a, NodeIdentifier>) -> Self::Ty {
            n.get_type()
        }

        fn resolve_lang(
            &self,
            n: &NoSpaceWrapper<'a, NodeIdentifier>,
        ) -> hyper_ast::types::LangWrapper<Self::Ty> {
            todo!()
        }

        type Marshaled = TypeIndex;

        fn marshal_type(&self, n: &NoSpaceWrapper<'a, NodeIdentifier>) -> Self::Marshaled {
            todo!()
        }
    }

    impl<'a> TypeStore<HashedNodeRef<'a, hyper_ast_gen_ts_java::types::TIdN<NodeIdentifier>>>
        for TStore
    {
        type Ty = hyper_ast_gen_ts_java::types::Type;
        const MASK: TypeInternalSize = 0b1000_0000_0000_0000;

        fn resolve_type(
            &self,
            n: &HashedNodeRef<'a, hyper_ast_gen_ts_java::types::TIdN<NodeIdentifier>>,
        ) -> Self::Ty {
            todo!()
        }

        fn resolve_lang(
            &self,
            n: &HashedNodeRef<'a, hyper_ast_gen_ts_java::types::TIdN<NodeIdentifier>>,
        ) -> hyper_ast::types::LangWrapper<Self::Ty> {
            todo!()
        }

        type Marshaled = TypeIndex;

        fn marshal_type(
            &self,
            n: &HashedNodeRef<'a, hyper_ast_gen_ts_java::types::TIdN<NodeIdentifier>>,
        ) -> Self::Marshaled {
            todo!()
        }
    }
    impl<'a>
        JavaEnabledTypeStore<HashedNodeRef<'a, hyper_ast_gen_ts_java::types::TIdN<NodeIdentifier>>>
        for TStore
    {
    }

    impl<'a> TypeStore<HashedNodeRef<'a, hyper_ast_gen_ts_xml::types::TIdN<NodeIdentifier>>>
        for TStore
    {
        type Ty = hyper_ast_gen_ts_xml::types::Type;
        const MASK: TypeInternalSize = 0b1000_0000_0000_0000;

        fn resolve_type(
            &self,
            n: &HashedNodeRef<'a, hyper_ast_gen_ts_xml::types::TIdN<NodeIdentifier>>,
        ) -> Self::Ty {
            todo!()
        }

        fn resolve_lang(
            &self,
            n: &HashedNodeRef<'a, hyper_ast_gen_ts_xml::types::TIdN<NodeIdentifier>>,
        ) -> hyper_ast::types::LangWrapper<Self::Ty> {
            todo!()
        }

        type Marshaled = TypeIndex;

        fn marshal_type(
            &self,
            n: &HashedNodeRef<'a, hyper_ast_gen_ts_xml::types::TIdN<NodeIdentifier>>,
        ) -> Self::Marshaled {
            todo!()
        }
    }
    impl<'a>
        XmlEnabledTypeStore<HashedNodeRef<'a, hyper_ast_gen_ts_xml::types::TIdN<NodeIdentifier>>>
        for TStore
    {
        const LANG: u16 = 0;

        fn _intern(l: u16, t: u16) -> Self::Ty {
            hyper_ast_gen_ts_xml::types::Type::resolve(t)
        }

        fn resolve(&self, t: Self::Ty) -> hyper_ast_gen_ts_xml::types::Type {
            todo!()
        }
    }

    impl<'a> TypeStore<HashedNodeRef<'a, hyper_ast_gen_ts_cpp::types::TIdN<NodeIdentifier>>>
        for TStore
    {
        type Ty = hyper_ast_gen_ts_cpp::types::Type;
        const MASK: TypeInternalSize = 0b1000_0000_0000_0000;

        fn resolve_type(
            &self,
            n: &HashedNodeRef<'a, hyper_ast_gen_ts_cpp::types::TIdN<NodeIdentifier>>,
        ) -> Self::Ty {
            todo!()
        }

        fn resolve_lang(
            &self,
            n: &HashedNodeRef<'a, hyper_ast_gen_ts_cpp::types::TIdN<NodeIdentifier>>,
        ) -> hyper_ast::types::LangWrapper<Self::Ty> {
            todo!()
        }

        type Marshaled = TypeIndex;

        fn marshal_type(
            &self,
            n: &HashedNodeRef<'a, hyper_ast_gen_ts_cpp::types::TIdN<NodeIdentifier>>,
        ) -> Self::Marshaled {
            todo!()
        }
    }
    impl<'a>
        CppEnabledTypeStore<HashedNodeRef<'a, hyper_ast_gen_ts_cpp::types::TIdN<NodeIdentifier>>>
        for TStore
    {
        const LANG: u16 = 0;

        fn _intern(l: u16, t: u16) -> Self::Ty {
            hyper_ast_gen_ts_cpp::types::Type::resolve(t)
        }

        fn resolve(&self, t: Self::Ty) -> hyper_ast_gen_ts_cpp::types::Type {
            todo!()
        }
    }

    #[derive(Clone, Copy, Debug)]
    pub enum MultiType {
        Java(hyper_ast_gen_ts_java::types::Type),
        Cpp(hyper_ast_gen_ts_cpp::types::Type),
        Xml(hyper_ast_gen_ts_xml::types::Type),
    }

    unsafe impl Send for MultiType {}
    unsafe impl Sync for MultiType {}
    impl PartialEq for MultiType {
        fn eq(&self, other: &Self) -> bool {
            match (self, other) {
                (MultiType::Java(s), MultiType::Java(o)) => s == o,
                (MultiType::Cpp(s), MultiType::Cpp(o)) => s == o,
                (MultiType::Xml(s), MultiType::Xml(o)) => s == o,
                _ => false,
            }
        }
    }
    impl Eq for MultiType {}
    impl Hash for MultiType {
        fn hash<H: std::hash::Hasher>(&self, state: &mut H) {
            match self {
                MultiType::Java(t) => t.hash(state),
                MultiType::Cpp(t) => t.hash(state),
                MultiType::Xml(t) => t.hash(state),
            }
        }
    }
    impl Display for MultiType {
        fn fmt(&self, f: &mut std::fmt::Formatter<'_>) -> std::fmt::Result {
            match self {
                MultiType::Java(t) => std::fmt::Display::fmt(t, f),
                MultiType::Cpp(t) => std::fmt::Display::fmt(t, f),
                MultiType::Xml(t) => std::fmt::Display::fmt(t, f),
            }
        }
    }

    impl HyperType for MultiType {
        fn is_file(&self) -> bool {
            match self {
                MultiType::Java(t) => t.is_file(),
                MultiType::Cpp(t) => t.is_file(),
                MultiType::Xml(t) => t.is_file(),
            }
        }

        fn is_directory(&self) -> bool {
            match self {
                MultiType::Java(t) => t.is_file(),
                MultiType::Cpp(t) => t.is_file(),
                MultiType::Xml(t) => t.is_file(),
            }
        }

        fn is_spaces(&self) -> bool {
            match self {
                MultiType::Java(t) => t.is_spaces(),
                MultiType::Cpp(t) => t.is_spaces(),
                MultiType::Xml(t) => t.is_spaces(),
            }
        }

        fn as_shared(&self) -> Shared {
            match self {
                MultiType::Java(t) => t.as_shared(),
                MultiType::Cpp(t) => t.as_shared(),
                MultiType::Xml(t) => t.as_shared(),
            }
        }

        fn as_any(&self) -> &dyn std::any::Any {
            match self {
                MultiType::Java(t) => t.as_any(),
                MultiType::Cpp(t) => t.as_any(),
                MultiType::Xml(t) => t.as_any(),
            }
        }

        fn get_lang(&self) -> LangWrapper<Self>
        where
            Self: Sized,
        {
            // self.0.get_lang()
            panic!()
        }
    }
}

pub use type_store::MultiType;
pub use type_store::TStore;<|MERGE_RESOLUTION|>--- conflicted
+++ resolved
@@ -20,12 +20,9 @@
 pub mod no_space;
 /// for now only tested on maven repositories with a pom in root.
 pub mod preprocessed;
-<<<<<<< HEAD
-=======
 pub mod no_space;
 pub mod processing;
 mod utils;
->>>>>>> d9a246f2
 
 #[cfg(test)]
 pub mod tests;
