<<<<<<< HEAD
use hyper_gumtree::matchers::{
    decompressed_tree_store::CompletePostOrder, mapping_store::DefaultMappingStore,
    optimal::zs::ZsMatcher,
};
use tree_sitter::{Language, Parser};
=======
#![feature(generic_associated_types)]
>>>>>>> 06595047

use std::{fmt::Debug, sync::Mutex};

use hyper_gumtree::{
    actions::{
        action_vec::{apply_action, ActionsVec},
        script_generator2::{Act, ScriptGenerator, SimpleAction},
        Actions,
    },
    decompressed_tree_store::{
        bfs_wrapper, BreathFirst, BreathFirstIterable, CompletePostOrder, Initializable,
        PostOrderIterable, ShallowDecompressedTreeStore, SimpleZsTree,
    },
    matchers::{
        heuristic::gt::{
            bottom_up_matcher::BottomUpMatcher, greedy_bottom_up_matcher::GreedyBottomUpMatcher,
            greedy_subtree_matcher::SubtreeMatcher,
        },
        mapping_store::{DefaultMappingStore, VecStore},
        optimal::zs::ZsMatcher,
    },
    tree::tree_path::{CompressedTreePath, TreePath},
};

fn main_compress() {
<<<<<<< HEAD
=======
    // use hyper_ast_gen_ts_java::java_tree_gen_full_compress::{
    //     JavaTreeGen, LabelStore, NodeStore, SimpleStores,
    // };
>>>>>>> 06595047
    //     println!("Hello, world!");

    //     let mut parser = Parser::new();

    //     {
    //         let language = unsafe { tree_sitter_java() };
    //         parser.set_language(language).unwrap();
    //     }

    //     let mut java_tree_gen = JavaTreeGen::new();

    //     // src
    //     let text = {
    //         let source_code1 = "class A {
    //     class B {
    //         int a = 0xffff;
    //     }
    // }";
    //         source_code1.as_bytes()
    //     };
    //     let tree = parser.parse(text, None).unwrap();
    //     println!("{}", tree.root_node().to_sexp());

    //     let full_node_src = java_tree_gen.generate_default(text, tree.walk());

    //     println!("debug full node 1: {:?}", &full_node_src);

    //     // dst
    //     let text = {
    //         let source_code1 = "class A {
    //     class C {
    //         int a = 0xffff;
    //     }
    // }";
    //         source_code1.as_bytes()
    //     };
    //     let tree = parser.parse(text, None).unwrap();
    //     println!("{}", tree.root_node().to_sexp());

    //     let full_node_dst = java_tree_gen.generate_default(text, tree.walk());

    //     println!("debug full node 2: {:?}", &full_node_dst);

    //     let JavaTreeGen {
    //         line_break:_,
    //         stores: SimpleStores {
    //             label_store,
    //             type_store:_,
    //             node_store,
    //         }
    //     } = java_tree_gen;

    //     let mapping_store = DefaultMappingStore::new();
    //     // let a = SimpleBottomUpMatcher::<
    //     let a = ZsMatcher::<
    //         CompletePostOrder<u32, u16>,
    //         HashedCompressedNode<SyntaxNodeHashs<u32>, _, u32>,
    //         u16,
    //         NodeStore,
    //         LabelStore,
    //     >::matchh(
    //         &node_store,
    //         &label_store,
    //         *full_node_src.id(),
    //         *full_node_dst.id(),
    //         mapping_store,
    //     );
    //     a.mappings
    //         .src_to_dst
    //         .iter()
    //         .map(|x| if *x == 0 { None } else { Some(*x - 1) })
    //         .zip(
    //             a.mappings
    //                 .dst_to_src
    //                 .iter()
    //                 .map(|x| if *x == 0 { None } else { Some(*x - 1) }),
    //         )
    //         .enumerate()
    //         .for_each(|x| println!("{:?}", x));
    //     // a.src_to_dst.iter().enumerate().for_each(|(i,m)| {
    //     //     println!("{:?}", (i,m,&a.dst_to_src[*m as usize]));
    //     // });
    //     // println!("-----------");
    //     // a.dst_to_src.iter().enumerate().for_each(|(i,m)| {
    //     //     println!("{:?}", (i,m,&a.src_to_dst[*m as usize]));
    //     // });

    //     // // let mut out = String::new();
    //     // let mut out = IoOut {
    //     //     out: stdout()
    //     // };
    //     // serialize(
    //     //     &java_tree_gen.node_store,
    //     //     &java_tree_gen.label_store,
    //     //     &full_node.id(),
    //     //     &mut out,
    //     //     &std::str::from_utf8(&java_tree_gen.line_break).unwrap(),
    //     // );
    //     // println!();
    //     // print_tree_syntax(
    //     //     &java_tree_gen.node_store,
    //     //     &java_tree_gen.label_store,
    //     //     &full_node.id(),
    //     // );
    //     // println!();
    //     // stdout().flush().unwrap();
}

<<<<<<< HEAD
fn main() {
//     use rusted_gumtree_gen_ts_java::java_tree_gen_no_compress_arena::{JavaTreeGen, LabelStore, NodeStore,SimpleStores,HashedNode};
//     // tree_sitter_cli::generate::parse_grammar;

//     println!("Hello, world!");

//     let mut parser = Parser::new();

//     {
//         let language = unsafe { tree_sitter_java() };
//         parser.set_language(language).unwrap();
//     }

//     let mut java_tree_gen = JavaTreeGen::new();

//     // src
//     let text = {
//         let source_code1 = "class A {
//     class B {
//         int a = 0xffff;
//     }
// }";
//         source_code1.as_bytes()
//     };
//     let tree = parser.parse(text, None).unwrap();
//     println!("{}", tree.root_node().to_sexp());

//     let full_node_src = java_tree_gen.generate_default(text, tree.walk());

//     println!("debug full node 1: {:?}", &full_node_src);

//     // dst
//     let text = {
//         let source_code1 = "class A {
//     class C {
//         int a = 0xffff;
//     }
// }";
//         source_code1.as_bytes()
//     };
//     let tree = parser.parse(text, None).unwrap();
//     println!("{}", tree.root_node().to_sexp());

//     let full_node_dst = java_tree_gen.generate_default(text, tree.walk());

//     println!("debug full node 2: {:?}", &full_node_dst);

//     let JavaTreeGen {
//         line_break: _,
//         stores : SimpleStores {
//             node_store,
//             label_store,
//             type_store: _,
//         } } = java_tree_gen;

//     let mapping_store = DefaultMappingStore::new();
//     // let a = SimpleBottomUpMatcher::<
//     let a = ZsMatcher::<
//         CompletePostOrder<_, u16>,
//         HashedNode,
//         u16,
//         NodeStore,
//         LabelStore,
//     >::matchh(
//         &node_store,
//         &label_store,
//         *full_node_src.local().id(),
//         *full_node_dst.local().id(),
//         mapping_store,
//     );
//     a.mappings
//         .src_to_dst
//         .iter()
//         .map(|x| if *x == 0 { None } else { Some(*x - 1) })
//         .zip(
//             a.mappings
//                 .dst_to_src
//                 .iter()
//                 .map(|x| if *x == 0 { None } else { Some(*x - 1) }),
//         )
//         .enumerate()
//         .for_each(|x| println!("{:?}", x));
//     // a.src_to_dst.iter().enumerate().for_each(|(i,m)| {
//     //     println!("{:?}", (i,m,&a.dst_to_src[*m as usize]));
//     // });
//     // println!("-----------");
//     // a.dst_to_src.iter().enumerate().for_each(|(i,m)| {
//     //     println!("{:?}", (i,m,&a.src_to_dst[*m as usize]));
//     // });

//     // // let mut out = String::new();
//     // let mut out = IoOut {
//     //     out: stdout()
//     // };
//     // serialize(
//     //     &java_tree_gen.node_store,
//     //     &java_tree_gen.label_store,
//     //     &full_node.id(),
//     //     &mut out,
//     //     &std::str::from_utf8(&java_tree_gen.line_break).unwrap(),
//     // );
//     // println!();
//     // print_tree_syntax(
//     //     &java_tree_gen.node_store,
//     //     &java_tree_gen.label_store,
//     //     &full_node.id(),
//     // );
//     // println!();
//     // stdout().flush().unwrap();
}
=======
use hyper_ast::{
    cyclomatic::{Mcc, MetaData},
    filter::BloomResult,
    hashed::HashedNode,
    nodes::RefContainer,
    position::{
        ExploreStructuralPositions, Scout, StructuralPosition, StructuralPositionStore,
        TreePath as _,
    },
    store::{
        defaults::LabelIdentifier,
        labels::LabelStore,
        nodes::{
            legion::{HashedNodeRef, NodeIdentifier},
            DefaultNodeStore as NodeStore,
        },
        SimpleStores, TypeStore,
    },
    tree_gen::ZippedTreeGen,
    types::{Labeled, NodeStore as _, NodeStoreExt, Stored, Tree, Type, Typed, WithChildren},
    utils::memusage_linux,
};
use hyper_ast_gen_ts_java::legion_with_refs::{
    print_tree_ids, print_tree_syntax, print_tree_syntax_with_ids, JavaTreeGen,
};

// static CASE_1: &'static str = "class A{}";
// static CASE_2: &'static str = "class B{}";

static CASE_1: &'static str = "class A{interface B{}}"; // 0.3.1.3.1 // 0.3.1
static CASE_2: &'static str = "class A{}";

// static CASE_1: &'static str = "class A{} interface B{}";
// static CASE_2: &'static str = "interface B{} class A{}";

// static CASE_1: &'static str = "class A{enum C{}} interface B{}";
// static CASE_2: &'static str = "class A{} interface B{enum C{}}";
use hyper_gumtree::matchers::heuristic::gt::greedy_subtree_matcher::GreedySubtreeMatcher;

// struct JTG<'stores, 'cache>(JavaTreeGen<'stores, 'cache>);

// impl<'stores, 'cache> ActionApplier<HashedNode> for JTG<'stores, 'cache> {
//     type S = JavaTreeGen<'stores, 'cache>;

//     type R<'d> = HashedNodeRef<'d>;

//     fn store(&mut self) -> &mut JavaTreeGen<'stores, 'cache> {
//         &mut self.0
//     }
// }

fn main() {
    // TODO fix stores and cache should not be leaked to make them static
    // It is requested by the type checker.
    // It seems caused by apply_actions in combination with implementation of NodeStoreExt2 for JavaTreeGen
    // They use HTBRs and JavaTreeGen has lifetimes for stores and md_cache (not owned).
    // I believe the borrow checker is wrong, and fail reduce the lifetime.
    let stores = Box::new(SimpleStores {
        label_store: LabelStore::new(),
        type_store: TypeStore {},
        node_store: NodeStore::new(),
    });
    let md_cache = Box::new(Default::default());
    let mut java_tree_gen = JavaTreeGen::<'static, '_> {
        line_break: "\n".as_bytes().to_vec(),
        stores: Box::leak(stores),
        md_cache: Box::leak(md_cache),
    };
    // let case1 = CASE_1;
    // let case2 = CASE_1;

    let case1 = CASE_BIG1;
    let case2 = CASE_BIG2;

    let tree = match JavaTreeGen::tree_sitter_parse(case1.as_bytes()) {
        Ok(t) => t,
        Err(t) => t,
    };
    println!("{}", tree.root_node().to_sexp());
    let full_node1 = java_tree_gen.generate_file(b"", case1.as_bytes(), tree.walk());

    let tree = match JavaTreeGen::tree_sitter_parse(case2.as_bytes()) {
        Ok(t) => t,
        Err(t) => t,
    };
    println!("{}", tree.root_node().to_sexp());
    let full_node2 = java_tree_gen.generate_file(b"", case2.as_bytes(), tree.walk());
    // let JavaTreeGen {
    //     mut stores,
    //     mut md_cache,
    //     ..
    // } = java_tree_gen;
    print_tree_syntax(
        &java_tree_gen.stores.node_store,
        &java_tree_gen.stores.label_store,
        &full_node1.local.compressed_node,
    );
    println!();
    print_tree_syntax(
        &java_tree_gen.stores.node_store,
        &java_tree_gen.stores.label_store,
        &full_node2.local.compressed_node,
    );
    println!();
    print_tree_ids(
        &java_tree_gen.stores.node_store,
        &full_node1.local.compressed_node,
    );
    println!();
    print_tree_ids(
        &java_tree_gen.stores.node_store,
        &full_node2.local.compressed_node,
    );
    println!();

    dbg!(java_tree_gen
        .stores
        .node_store
        .resolve(full_node1.local.compressed_node)
        .get_type());
    dbg!(Mcc::retrieve(
        &java_tree_gen
            .stores
            .node_store
            .resolve(full_node1.local.compressed_node)
    ));

    let src = full_node1.local.compressed_node;
    let dst = full_node2.local.compressed_node;

    let actions = {
        let mappings: VecStore<u16> = DefaultMappingStore::new();
        // GreedySubtreeMatcher.MIN_HEIGHT = 0;
        // GreedyBottomUpMatcher
        {
            let mappings: VecStore<u16> = DefaultMappingStore::new();
            let mapper = ZsMatcher::<SimpleZsTree<_, _>, _, _, _, _>::matchh(
                &java_tree_gen.stores.node_store,
                &java_tree_gen.stores.label_store,
                src,
                dst,
                mappings,
            );
            let ZsMatcher {
                src_arena,
                dst_arena,
                mappings: ms,
                ..
            } = mapper;

            dbg!(ms);
        }
        let mapper = GreedySubtreeMatcher::<
            CompletePostOrder<_, u16>,
            CompletePostOrder<_, u16>,
            _,
            HashedNodeRef,
            _,
            // 2,
        >::matchh(&java_tree_gen.stores.node_store, &src, &dst, mappings);
        let SubtreeMatcher {
            src_arena,
            dst_arena,
            mappings,
            ..
        } = mapper.into();
        // let mapper = GreedyBottomUpMatcher::<
        //     CompletePostOrder<_, u16>,
        //     CompletePostOrder<_, u16>,
        //     _,
        //     HashedNodeRef,
        //     _,
        //     _,
        //     1000,
        //     1,
        //     2,
        // >::matchh(
        //     &java_tree_gen.stores.node_store,
        //     &java_tree_gen.stores.label_store,
        //     &src,
        //     &dst,
        //     mappings,
        // );
        let mut mapper = GreedyBottomUpMatcher::<
            CompletePostOrder<_, u16>,
            CompletePostOrder<_, u16>,
            _,
            HashedNodeRef,
            _,
            _,
            // 1000,
            // 1,
            // 2,
        >::new(
            &java_tree_gen.stores.node_store,
            &java_tree_gen.stores.label_store,
            src_arena,
            dst_arena,
            mappings,
        );
        mapper.execute();
        let BottomUpMatcher {
            src_arena,
            dst_arena,
            mappings,
            ..
        } = mapper.into();
        println!("ms={:?}", mappings);
        // println!("{:?} {:?}", dst_arena.root(), dst);
        // println!("{:?}", dst_arena);
        // println!(
        //     "{:?}",
        //     dst_arena
        //         .iter_df_post()
        //         .map(|id: u16| dst_arena.original(&id))
        //         .collect::<Vec<_>>()
        // );
        let dst_arena = bfs_wrapper::SimpleBfsMapper::from(&java_tree_gen.stores.node_store, &dst_arena);
        // println!("{:?} {:?}", dst_arena.root(), dst);
        // println!("{:?}", dst_arena);
        // println!(
        //     "{:?}",
        //     dst_arena
        //         .iter_bf()
        //         .map(|id| dst_arena.original(&id))
        //         .collect::<Vec<_>>()
        // );
        let script_gen = ScriptGenerator::<
            _,
            HashedNodeRef,
            _,
            _, // bfs_wrapper::SD<_, _, CompletePostOrder<_, u16>>,
            NodeStore,
        >::precompute_actions(
            &java_tree_gen.stores.node_store,
            &src_arena,
            &dst_arena,
            &mappings,
        )
        .generate();

        let ScriptGenerator {
            store: _, actions, ..
        } = script_gen;
        actions
        // ActionsVec(vec![])
    };

    // /// TODO try to not store intermediate nodes permanently.
    // let mut stores = stores;
    // let mut md_cache = md_cache;

    // let mut stores = SimpleStores {
    //     label_store: LabelStore::new(),
    //     type_store: TypeStore {},
    //     node_store: NodeStore::new(),
    // };
    // let mut md_cache = Default::default();
    // let mut java_tree_gen = JavaTreeGen {
    //     line_break: "\n".as_bytes().to_vec(),
    //     stores: &mut stores,
    //     md_cache: &mut md_cache,
    // };

    fn access(store: &NodeStore, r: NodeIdentifier, p: &CompressedTreePath<u16>) -> NodeIdentifier {
        let mut x = r;
        for p in p.iter() {
            x = store.resolve(x).get_child(&p);
        }
        x
    }

    // println!("{:?}", actions.len());
    let mut root = vec![src];
    for x in actions.iter() {
        use hyper_ast::types::LabelStore;
        let SimpleAction { path, action } = x;
        let id = access(
            &java_tree_gen.stores.node_store,
            if let Act::Delete {} = action {
                src
            } else {
                dst
            },
            &path.ori,
        );
        if java_tree_gen.stores.node_store.resolve(id).get_type() != Type::Spaces {
            match action {
                Act::Delete {} => {
                    print!("del {:?} ", path);
                    let id = access(&java_tree_gen.stores.node_store, src, &path.ori);
                    print_tree_syntax(
                        &java_tree_gen.stores.node_store,
                        &java_tree_gen.stores.label_store,
                        &id,
                    );
                    println!();
                }
                Act::Update { new } => println!(
                    "upd {:?} {:?}",
                    java_tree_gen.stores.label_store.resolve(new),
                    path
                ),
                Act::Move { from } => {
                    print!("mov {:?} {:?}", from, path);
                    let id = access(&java_tree_gen.stores.node_store, src, &from.ori);
                    print_tree_syntax(
                        &java_tree_gen.stores.node_store,
                        &java_tree_gen.stores.label_store,
                        &id,
                    );
                    println!();
                }
                Act::MovUpd { from, new } => {
                    println!(
                        "mou {:?} {:?} {:?}",
                        java_tree_gen.stores.label_store.resolve(new),
                        from,
                        path
                    )
                }
                Act::Insert { sub } => {
                    print!("ins {:?} ", path);
                    print_tree_syntax(
                        &java_tree_gen.stores.node_store,
                        &java_tree_gen.stores.label_store,
                        sub,
                    );
                    println!();
                }
            }
        }
        // java_tree_gen2.apply_action(x, &mut root);
        apply_action::<HashedNode, JavaTreeGen<'_, '_>>(x, &mut root, &mut java_tree_gen);
        // java_tree_gen2.build_then_insert(todo!(), todo!(), todo!());
    }
    let then = root; //ActionsVec::apply_actions(actions.iter(), *src, &mut node_store);

    print_tree_syntax_with_ids(
        &java_tree_gen.stores.node_store,
        &java_tree_gen.stores.label_store,
        &dst,
    );
    println!();
    print_tree_syntax_with_ids(
        &java_tree_gen.stores.node_store,
        &java_tree_gen.stores.label_store,
        then.last().unwrap(),
    );
    println!();
    // print_tree_ids(
    //     &java_tree_gen.stores.node_store,
    //     &full_node1.local.compressed_node,
    // );
    // println!();
    // print_tree_ids(
    //     &java_tree_gen.stores.node_store,
    //     &full_node2.local.compressed_node,
    // );
    // println!();
    assert_eq!(*then.last().unwrap(), dst);

    // println!();
    // print_tree_syntax(
    //     &java_tree_gen.stores.node_store,
    //     &java_tree_gen.stores.label_store,
    //     &full_node.local.compressed_node,
    // );
    // println!();
    // stdout().flush().unwrap();

    // let mut out = IoOut { stream: stdout() };
    // serialize(
    //     &java_tree_gen.stores.node_store,
    //     &java_tree_gen.stores.label_store,
    //     &full_node.local.compressed_node,
    //     &mut out,
    //     &std::str::from_utf8(&java_tree_gen.line_break).unwrap(),
    // );

    //     use hyper_ast_gen_ts_java::java_tree_gen_no_compress_arena::{JavaTreeGen, LabelStore, NodeStore,SimpleStores,HashedNode};
    //     // tree_sitter_cli::generate::parse_grammar;

    //     println!("Hello, world!");

    //     let mut parser = Parser::new();

    //     {
    //         let language = unsafe { tree_sitter_java() };
    //         parser.set_language(language).unwrap();
    //     }

    //     let mut java_tree_gen = JavaTreeGen::new();

    //     // src
    //     let text = {
    //         let source_code1 = "class A {
    //     class B {
    //         int a = 0xffff;
    //     }
    // }";
    //         source_code1.as_bytes()
    //     };
    //     let tree = parser.parse(text, None).unwrap();
    //     println!("{}", tree.root_node().to_sexp());

    //     let full_node_src = java_tree_gen.generate_default(text, tree.walk());

    //     println!("debug full node 1: {:?}", &full_node_src);

    //     // dst
    //     let text = {
    //         let source_code1 = "class A {
    //     class C {
    //         int a = 0xffff;
    //     }
    // }";
    //         source_code1.as_bytes()
    //     };
    //     let tree = parser.parse(text, None).unwrap();
    //     println!("{}", tree.root_node().to_sexp());

    //     let full_node_dst = java_tree_gen.generate_default(text, tree.walk());

    //     println!("debug full node 2: {:?}", &full_node_dst);

    //     let JavaTreeGen {
    //         line_break: _,
    //         stores : SimpleStores {
    //             node_store,
    //             label_store,
    //             type_store: _,
    //         } } = java_tree_gen;

    //     let mapping_store = DefaultMappingStore::new();
    //     // let a = SimpleBottomUpMatcher::<
    //     let a = ZsMatcher::<
    //         CompletePostOrder<_, u16>,
    //         HashedNode,
    //         u16,
    //         NodeStore,
    //         LabelStore,
    //     >::matchh(
    //         &node_store,
    //         &label_store,
    //         *full_node_src.local().id(),
    //         *full_node_dst.local().id(),
    //         mapping_store,
    //     );
    //     a.mappings
    //         .src_to_dst
    //         .iter()
    //         .map(|x| if *x == 0 { None } else { Some(*x - 1) })
    //         .zip(
    //             a.mappings
    //                 .dst_to_src
    //                 .iter()
    //                 .map(|x| if *x == 0 { None } else { Some(*x - 1) }),
    //         )
    //         .enumerate()
    //         .for_each(|x| println!("{:?}", x));
    //     // a.src_to_dst.iter().enumerate().for_each(|(i,m)| {
    //     //     println!("{:?}", (i,m,&a.dst_to_src[*m as usize]));
    //     // });
    //     // println!("-----------");
    //     // a.dst_to_src.iter().enumerate().for_each(|(i,m)| {
    //     //     println!("{:?}", (i,m,&a.src_to_dst[*m as usize]));
    //     // });

    //     // // let mut out = String::new();
    //     // let mut out = IoOut {
    //     //     out: stdout()
    //     // };
    //     // serialize(
    //     //     &java_tree_gen.node_store,
    //     //     &java_tree_gen.label_store,
    //     //     &full_node.id(),
    //     //     &mut out,
    //     //     &std::str::from_utf8(&java_tree_gen.line_break).unwrap(),
    //     // );
    //     // println!();
    //     // print_tree_syntax(
    //     //     &java_tree_gen.node_store,
    //     //     &java_tree_gen.label_store,
    //     //     &full_node.id(),
    //     // );
    //     // println!();
    //     // stdout().flush().unwrap();
}

static CASE_BIG1: &'static str = r#"class A{class C{}class B{{while(1){if(1){}else{}};}}}class D{class E{}class F{{while(2){if(2){}else{}};}}}"#;

static CASE_BIG2: &'static str = r#"class A{class C{}}class B{{while(1){if(1){}else{}};}}class D{class E{}}class F{{while(2){if(2){}else{}};}}"#;
>>>>>>> 06595047
<|MERGE_RESOLUTION|>--- conflicted
+++ resolved
@@ -1,12 +1,4 @@
-<<<<<<< HEAD
-use hyper_gumtree::matchers::{
-    decompressed_tree_store::CompletePostOrder, mapping_store::DefaultMappingStore,
-    optimal::zs::ZsMatcher,
-};
-use tree_sitter::{Language, Parser};
-=======
 #![feature(generic_associated_types)]
->>>>>>> 06595047
 
 use std::{fmt::Debug, sync::Mutex};
 
@@ -32,12 +24,9 @@
 };
 
 fn main_compress() {
-<<<<<<< HEAD
-=======
     // use hyper_ast_gen_ts_java::java_tree_gen_full_compress::{
     //     JavaTreeGen, LabelStore, NodeStore, SimpleStores,
     // };
->>>>>>> 06595047
     //     println!("Hello, world!");
 
     //     let mut parser = Parser::new();
@@ -146,118 +135,6 @@
     //     // stdout().flush().unwrap();
 }
 
-<<<<<<< HEAD
-fn main() {
-//     use rusted_gumtree_gen_ts_java::java_tree_gen_no_compress_arena::{JavaTreeGen, LabelStore, NodeStore,SimpleStores,HashedNode};
-//     // tree_sitter_cli::generate::parse_grammar;
-
-//     println!("Hello, world!");
-
-//     let mut parser = Parser::new();
-
-//     {
-//         let language = unsafe { tree_sitter_java() };
-//         parser.set_language(language).unwrap();
-//     }
-
-//     let mut java_tree_gen = JavaTreeGen::new();
-
-//     // src
-//     let text = {
-//         let source_code1 = "class A {
-//     class B {
-//         int a = 0xffff;
-//     }
-// }";
-//         source_code1.as_bytes()
-//     };
-//     let tree = parser.parse(text, None).unwrap();
-//     println!("{}", tree.root_node().to_sexp());
-
-//     let full_node_src = java_tree_gen.generate_default(text, tree.walk());
-
-//     println!("debug full node 1: {:?}", &full_node_src);
-
-//     // dst
-//     let text = {
-//         let source_code1 = "class A {
-//     class C {
-//         int a = 0xffff;
-//     }
-// }";
-//         source_code1.as_bytes()
-//     };
-//     let tree = parser.parse(text, None).unwrap();
-//     println!("{}", tree.root_node().to_sexp());
-
-//     let full_node_dst = java_tree_gen.generate_default(text, tree.walk());
-
-//     println!("debug full node 2: {:?}", &full_node_dst);
-
-//     let JavaTreeGen {
-//         line_break: _,
-//         stores : SimpleStores {
-//             node_store,
-//             label_store,
-//             type_store: _,
-//         } } = java_tree_gen;
-
-//     let mapping_store = DefaultMappingStore::new();
-//     // let a = SimpleBottomUpMatcher::<
-//     let a = ZsMatcher::<
-//         CompletePostOrder<_, u16>,
-//         HashedNode,
-//         u16,
-//         NodeStore,
-//         LabelStore,
-//     >::matchh(
-//         &node_store,
-//         &label_store,
-//         *full_node_src.local().id(),
-//         *full_node_dst.local().id(),
-//         mapping_store,
-//     );
-//     a.mappings
-//         .src_to_dst
-//         .iter()
-//         .map(|x| if *x == 0 { None } else { Some(*x - 1) })
-//         .zip(
-//             a.mappings
-//                 .dst_to_src
-//                 .iter()
-//                 .map(|x| if *x == 0 { None } else { Some(*x - 1) }),
-//         )
-//         .enumerate()
-//         .for_each(|x| println!("{:?}", x));
-//     // a.src_to_dst.iter().enumerate().for_each(|(i,m)| {
-//     //     println!("{:?}", (i,m,&a.dst_to_src[*m as usize]));
-//     // });
-//     // println!("-----------");
-//     // a.dst_to_src.iter().enumerate().for_each(|(i,m)| {
-//     //     println!("{:?}", (i,m,&a.src_to_dst[*m as usize]));
-//     // });
-
-//     // // let mut out = String::new();
-//     // let mut out = IoOut {
-//     //     out: stdout()
-//     // };
-//     // serialize(
-//     //     &java_tree_gen.node_store,
-//     //     &java_tree_gen.label_store,
-//     //     &full_node.id(),
-//     //     &mut out,
-//     //     &std::str::from_utf8(&java_tree_gen.line_break).unwrap(),
-//     // );
-//     // println!();
-//     // print_tree_syntax(
-//     //     &java_tree_gen.node_store,
-//     //     &java_tree_gen.label_store,
-//     //     &full_node.id(),
-//     // );
-//     // println!();
-//     // stdout().flush().unwrap();
-}
-=======
 use hyper_ast::{
     cyclomatic::{Mcc, MetaData},
     filter::BloomResult,
@@ -750,5 +627,4 @@
 
 static CASE_BIG1: &'static str = r#"class A{class C{}class B{{while(1){if(1){}else{}};}}}class D{class E{}class F{{while(2){if(2){}else{}};}}}"#;
 
-static CASE_BIG2: &'static str = r#"class A{class C{}}class B{{while(1){if(1){}else{}};}}class D{class E{}}class F{{while(2){if(2){}else{}};}}"#;
->>>>>>> 06595047
+static CASE_BIG2: &'static str = r#"class A{class C{}}class B{{while(1){if(1){}else{}};}}class D{class E{}}class F{{while(2){if(2){}else{}};}}"#;