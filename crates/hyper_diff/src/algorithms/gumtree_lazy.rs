--- conflicted
+++ resolved
@@ -52,26 +52,6 @@
     let mapper = LazyGreedySubtreeMatcher::<_, _, _, M>::match_it::<MM>(mapper);
     let subtree_matcher_t = now.elapsed().as_secs_f64();
     let subtree_mappings_s = mapper.mappings().len();
-<<<<<<< HEAD
-    //dbg!(&subtree_matcher_t, &subtree_mappings_s);
-    let bottomup_prepare_t = 0.;
-    let now = Instant::now();
-    let mapper = GreedyBottomUpMatcher::<_, _, _, _, VecStore<_>>::match_it(mapper);
-    //dbg!(&now.elapsed().as_secs_f64());
-    let bottomup_matcher_t = now.elapsed().as_secs_f64();
-    let bottomup_mappings_s = mapper.mappings().len();
-    //dbg!(&bottomup_matcher_t, &bottomup_mappings_s);
-    let now = Instant::now();
-
-    // TODO find better way, at least make a shorthand
-    let mapper = Mapper {
-        hyperast,
-        mapping: crate::matchers::Mapping {
-            mappings: mapper.mapping.mappings,
-            src_arena: mapper_owned.mapping.src_arena,
-            dst_arena: mapper_owned.mapping.dst_arena,
-        },
-=======
     tr!(subtree_matcher_t, subtree_mappings_s);
 
     let bottomup_prepare_t = 0.; // nothing to prepare
@@ -84,7 +64,6 @@
     let mapping_durations = PreparedMappingDurations {
         mappings: MappingDurations([subtree_matcher_t, bottomup_matcher_t]),
         preparation: [subtree_prepare_t, bottomup_prepare_t],
->>>>>>> e30e65ee
     };
 
     let now = Instant::now();
@@ -104,13 +83,9 @@
     let now = Instant::now();
     let actions = ScriptGenerator::compute_actions(mapper.hyperast, &mapper.mapping).ok();
     let gen_t = now.elapsed().as_secs_f64();
-<<<<<<< HEAD
-    //dbg!(gen_t);
-=======
     tr!(gen_t);
 
     // drop the bfs wrapper
->>>>>>> e30e65ee
     let mapper = mapper.map(|x| x, |dst_arena| dst_arena.back);
 
     DiffResult {
